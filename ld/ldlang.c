/* Linker command language support.
   Copyright (C) 1991-2014 Free Software Foundation, Inc.

   This file is part of the GNU Binutils.

   This program is free software; you can redistribute it and/or modify
   it under the terms of the GNU General Public License as published by
   the Free Software Foundation; either version 3 of the License, or
   (at your option) any later version.

   This program is distributed in the hope that it will be useful,
   but WITHOUT ANY WARRANTY; without even the implied warranty of
   MERCHANTABILITY or FITNESS FOR A PARTICULAR PURPOSE.  See the
   GNU General Public License for more details.

   You should have received a copy of the GNU General Public License
   along with this program; if not, write to the Free Software
   Foundation, Inc., 51 Franklin Street - Fifth Floor, Boston,
   MA 02110-1301, USA.  */

#include "sysdep.h"
#include "bfd.h"
#include "libiberty.h"
#include "filenames.h"
#include "safe-ctype.h"
#include "obstack.h"
#include "bfdlink.h"

#include "ld.h"
#include "ldmain.h"
#include "ldexp.h"
#include "ldlang.h"
#include <ldgram.h>
#include "ldlex.h"
#include "ldmisc.h"
#include "ldctor.h"
#include "ldfile.h"
#include "ldemul.h"
#include "ldwrite.h"
#include "fnmatch.h"
#include "demangle.h"
#include "hashtab.h"
#include "libbfd.h"
#include "elf-bfd.h"
#ifdef ENABLE_PLUGINS
#include "plugin.h"
#endif /* ENABLE_PLUGINS */

/* FIXME: Put it here to avoid NAME conflict from ldgram.h.  */
#include "elf-bfd.h"

#ifndef offsetof
#define offsetof(TYPE, MEMBER) ((size_t) & (((TYPE*) 0)->MEMBER))
#endif

/* Locals variables.  */
static struct obstack stat_obstack;
static struct obstack map_obstack;

#define obstack_chunk_alloc xmalloc
#define obstack_chunk_free free
static const char *entry_symbol_default = "start";
static bfd_boolean placed_commons = FALSE;
static bfd_boolean map_head_is_link_order = FALSE;
static lang_output_section_statement_type *default_common_section;
static bfd_boolean map_option_f;
static bfd_vma print_dot;
static lang_input_statement_type *first_file;
static const char *current_target;
static lang_statement_list_type statement_list;
static lang_statement_list_type *stat_save[10];
static lang_statement_list_type **stat_save_ptr = &stat_save[0];
static struct unique_sections *unique_section_list;
static struct asneeded_minfo *asneeded_list_head;
static cmdline_list_type cmdline_object_only_file_list;
static cmdline_list_type cmdline_object_only_archive_list;
static cmdline_list_type cmdline_temp_object_only_list;

/* Forward declarations.  */
static void exp_init_os (etree_type *);
static lang_input_statement_type *lookup_name (const char *);
static void insert_undefined (const char *);
static bfd_boolean sort_def_symbol (struct bfd_link_hash_entry *, void *);
static void print_statement (lang_statement_union_type *,
			     lang_output_section_statement_type *);
static void print_statement_list (lang_statement_union_type *,
				  lang_output_section_statement_type *);
static void print_statements (void);
static void print_input_section (asection *, bfd_boolean);
static bfd_boolean lang_one_common (struct bfd_link_hash_entry *, void *);
static void lang_record_phdrs (void);
static void lang_do_version_exports_section (void);
static void lang_finalize_version_expr_head
  (struct bfd_elf_version_expr_head *);
static void cmdline_lists_init (void);
static void cmdline_get_object_only_input_files (void);
static void print_cmdline_list (cmdline_union_type *);
static bfd_boolean cmdline_on_object_only_archive_list_p (bfd *);

/* Exported variables.  */
const char *output_target;
lang_output_section_statement_type *abs_output_section;
lang_statement_list_type lang_output_section_statement;
lang_statement_list_type *stat_ptr = &statement_list;
lang_statement_list_type file_chain = { NULL, NULL };
lang_statement_list_type input_file_chain;
struct bfd_sym_chain entry_symbol = { NULL, NULL };
const char *entry_section = ".text";
struct lang_input_statement_flags input_flags;
bfd_boolean entry_from_cmdline;
bfd_boolean undef_from_cmdline;
bfd_boolean lang_has_input_file = FALSE;
bfd_boolean had_output_filename = FALSE;
bfd_boolean lang_float_flag = FALSE;
bfd_boolean delete_output_file_on_failure = FALSE;
struct lang_phdr *lang_phdr_list;
struct lang_nocrossrefs *nocrossref_list;
struct asneeded_minfo **asneeded_list_tail;

 /* Functions that traverse the linker script and might evaluate
    DEFINED() need to increment this at the start of the traversal.  */
int lang_statement_iteration = 0;

/* Return TRUE if the PATTERN argument is a wildcard pattern.
   Although backslashes are treated specially if a pattern contains
   wildcards, we do not consider the mere presence of a backslash to
   be enough to cause the pattern to be treated as a wildcard.
   That lets us handle DOS filenames more naturally.  */
#define wildcardp(pattern) (strpbrk ((pattern), "?*[") != NULL)

#define new_stat(x, y) \
  (x##_type *) new_statement (x##_enum, sizeof (x##_type), y)

#define outside_section_address(q) \
  ((q)->output_offset + (q)->output_section->vma)

#define outside_symbol_address(q) \
  ((q)->value + outside_section_address (q->section))

#define SECTION_NAME_MAP_LENGTH (16)

void *
stat_alloc (size_t size)
{
  return obstack_alloc (&stat_obstack, size);
}

static int
name_match (const char *pattern, const char *name)
{
  if (wildcardp (pattern))
    return fnmatch (pattern, name, 0);
  return strcmp (pattern, name);
}

/* If PATTERN is of the form archive:file, return a pointer to the
   separator.  If not, return NULL.  */

static char *
archive_path (const char *pattern)
{
  char *p = NULL;

  if (link_info.path_separator == 0)
    return p;

  p = strchr (pattern, link_info.path_separator);
#ifdef HAVE_DOS_BASED_FILE_SYSTEM
  if (p == NULL || link_info.path_separator != ':')
    return p;

  /* Assume a match on the second char is part of drive specifier,
     as in "c:\silly.dos".  */
  if (p == pattern + 1 && ISALPHA (*pattern))
    p = strchr (p + 1, link_info.path_separator);
#endif
  return p;
}

/* Given that FILE_SPEC results in a non-NULL SEP result from archive_path,
   return whether F matches FILE_SPEC.  */

static bfd_boolean
input_statement_is_archive_path (const char *file_spec, char *sep,
				 lang_input_statement_type *f)
{
  bfd_boolean match = FALSE;

  if ((*(sep + 1) == 0
       || name_match (sep + 1, f->filename) == 0)
      && ((sep != file_spec)
	  == (f->the_bfd != NULL && f->the_bfd->my_archive != NULL)))
    {
      match = TRUE;

      if (sep != file_spec)
	{
	  const char *aname = f->the_bfd->my_archive->filename;
	  *sep = 0;
	  match = name_match (file_spec, aname) == 0;
	  *sep = link_info.path_separator;
	}
    }
  return match;
}

static bfd_boolean
unique_section_p (const asection *sec,
		  const lang_output_section_statement_type *os)
{
  struct unique_sections *unam;
  const char *secnam;

  if (link_info.relocatable
      && sec->owner != NULL
      && bfd_is_group_section (sec->owner, sec))
    return !(os != NULL
	     && strcmp (os->name, DISCARD_SECTION_NAME) == 0);

  secnam = sec->name;
  for (unam = unique_section_list; unam; unam = unam->next)
    if (name_match (unam->name, secnam) == 0)
      return TRUE;

  return FALSE;
}

/* Generic traversal routines for finding matching sections.  */

/* Try processing a section against a wildcard.  This just calls
   the callback unless the filename exclusion list is present
   and excludes the file.  It's hardly ever present so this
   function is very fast.  */

static void
walk_wild_consider_section (lang_wild_statement_type *ptr,
			    lang_input_statement_type *file,
			    asection *s,
			    struct wildcard_list *sec,
			    callback_t callback,
			    void *data)
{
  struct name_list *list_tmp;

  /* Don't process sections from files which were excluded.  */
  for (list_tmp = sec->spec.exclude_name_list;
       list_tmp;
       list_tmp = list_tmp->next)
    {
      char *p = archive_path (list_tmp->name);

      if (p != NULL)
	{
	  if (input_statement_is_archive_path (list_tmp->name, p, file))
	    return;
	}

      else if (name_match (list_tmp->name, file->filename) == 0)
	return;

      /* FIXME: Perhaps remove the following at some stage?  Matching
	 unadorned archives like this was never documented and has
	 been superceded by the archive:path syntax.  */
      else if (file->the_bfd != NULL
	       && file->the_bfd->my_archive != NULL
	       && name_match (list_tmp->name,
			      file->the_bfd->my_archive->filename) == 0)
	return;
    }

  (*callback) (ptr, sec, s, ptr->section_flag_list, file, data);
}

/* Lowest common denominator routine that can handle everything correctly,
   but slowly.  */

static void
walk_wild_section_general (lang_wild_statement_type *ptr,
			   lang_input_statement_type *file,
			   callback_t callback,
			   void *data)
{
  asection *s;
  struct wildcard_list *sec;

  for (s = file->the_bfd->sections; s != NULL; s = s->next)
    {
      sec = ptr->section_list;
      if (sec == NULL)
	(*callback) (ptr, sec, s, ptr->section_flag_list, file, data);

      while (sec != NULL)
	{
	  bfd_boolean skip = FALSE;

	  if (sec->spec.name != NULL)
	    {
	      const char *sname = bfd_get_section_name (file->the_bfd, s);

	      skip = name_match (sec->spec.name, sname) != 0;
	    }

	  if (!skip)
	    walk_wild_consider_section (ptr, file, s, sec, callback, data);

	  sec = sec->next;
	}
    }
}

/* Routines to find a single section given its name.  If there's more
   than one section with that name, we report that.  */

typedef struct
{
  asection *found_section;
  bfd_boolean multiple_sections_found;
} section_iterator_callback_data;

static bfd_boolean
section_iterator_callback (bfd *abfd ATTRIBUTE_UNUSED, asection *s, void *data)
{
  section_iterator_callback_data *d = (section_iterator_callback_data *) data;

  if (d->found_section != NULL)
    {
      d->multiple_sections_found = TRUE;
      return TRUE;
    }

  d->found_section = s;
  return FALSE;
}

static asection *
find_section (lang_input_statement_type *file,
	      struct wildcard_list *sec,
	      bfd_boolean *multiple_sections_found)
{
  section_iterator_callback_data cb_data = { NULL, FALSE };

  bfd_get_section_by_name_if (file->the_bfd, sec->spec.name,
			      section_iterator_callback, &cb_data);
  *multiple_sections_found = cb_data.multiple_sections_found;
  return cb_data.found_section;
}

/* Code for handling simple wildcards without going through fnmatch,
   which can be expensive because of charset translations etc.  */

/* A simple wild is a literal string followed by a single '*',
   where the literal part is at least 4 characters long.  */

static bfd_boolean
is_simple_wild (const char *name)
{
  size_t len = strcspn (name, "*?[");
  return len >= 4 && name[len] == '*' && name[len + 1] == '\0';
}

static bfd_boolean
match_simple_wild (const char *pattern, const char *name)
{
  /* The first four characters of the pattern are guaranteed valid
     non-wildcard characters.  So we can go faster.  */
  if (pattern[0] != name[0] || pattern[1] != name[1]
      || pattern[2] != name[2] || pattern[3] != name[3])
    return FALSE;

  pattern += 4;
  name += 4;
  while (*pattern != '*')
    if (*name++ != *pattern++)
      return FALSE;

  return TRUE;
}

/* Return the numerical value of the init_priority attribute from
   section name NAME.  */

static unsigned long
get_init_priority (const char *name)
{
  char *end;
  unsigned long init_priority;

  /* GCC uses the following section names for the init_priority
     attribute with numerical values 101 and 65535 inclusive. A
     lower value means a higher priority.

     1: .init_array.NNNN/.fini_array.NNNN: Where NNNN is the
	decimal numerical value of the init_priority attribute.
	The order of execution in .init_array is forward and
	.fini_array is backward.
     2: .ctors.NNNN/.dtors.NNNN: Where NNNN is 65535 minus the
	decimal numerical value of the init_priority attribute.
	The order of execution in .ctors is backward and .dtors
	is forward.
   */
  if (strncmp (name, ".init_array.", 12) == 0
      || strncmp (name, ".fini_array.", 12) == 0)
    {
      init_priority = strtoul (name + 12, &end, 10);
      return *end ? 0 : init_priority;
    }
  else if (strncmp (name, ".ctors.", 7) == 0
	   || strncmp (name, ".dtors.", 7) == 0)
    {
      init_priority = strtoul (name + 7, &end, 10);
      return *end ? 0 : 65535 - init_priority;
    }

  return 0;
}

/* Compare sections ASEC and BSEC according to SORT.  */

static int
compare_section (sort_type sort, asection *asec, asection *bsec)
{
  int ret;
  unsigned long ainit_priority, binit_priority;

  switch (sort)
    {
    default:
      abort ();

    case by_init_priority:
      ainit_priority
	= get_init_priority (bfd_get_section_name (asec->owner, asec));
      binit_priority
	= get_init_priority (bfd_get_section_name (bsec->owner, bsec));
      if (ainit_priority == 0 || binit_priority == 0)
	goto sort_by_name;
      ret = ainit_priority - binit_priority;
      if (ret)
	break;
      else
	goto sort_by_name;

    case by_alignment_name:
      ret = (bfd_section_alignment (bsec->owner, bsec)
	     - bfd_section_alignment (asec->owner, asec));
      if (ret)
	break;
      /* Fall through.  */

    case by_name:
sort_by_name:
      ret = strcmp (bfd_get_section_name (asec->owner, asec),
		    bfd_get_section_name (bsec->owner, bsec));
      break;

    case by_name_alignment:
      ret = strcmp (bfd_get_section_name (asec->owner, asec),
		    bfd_get_section_name (bsec->owner, bsec));
      if (ret)
	break;
      /* Fall through.  */

    case by_alignment:
      ret = (bfd_section_alignment (bsec->owner, bsec)
	     - bfd_section_alignment (asec->owner, asec));
      break;
    }

  return ret;
}

/* Build a Binary Search Tree to sort sections, unlike insertion sort
   used in wild_sort(). BST is considerably faster if the number of
   of sections are large.  */

static lang_section_bst_type **
wild_sort_fast (lang_wild_statement_type *wild,
		struct wildcard_list *sec,
		lang_input_statement_type *file ATTRIBUTE_UNUSED,
		asection *section)
{
  lang_section_bst_type **tree;

  tree = &wild->tree;
  if (!wild->filenames_sorted
      && (sec == NULL || sec->spec.sorted == none))
    {
      /* Append at the right end of tree.  */
      while (*tree)
	tree = &((*tree)->right);
      return tree;
    }

  while (*tree)
    {
      /* Find the correct node to append this section.  */
      if (compare_section (sec->spec.sorted, section, (*tree)->section) < 0)
	tree = &((*tree)->left);
      else
	tree = &((*tree)->right);
    }

  return tree;
}

/* Use wild_sort_fast to build a BST to sort sections.  */

static void
output_section_callback_fast (lang_wild_statement_type *ptr,
			      struct wildcard_list *sec,
			      asection *section,
			      struct flag_info *sflag_list ATTRIBUTE_UNUSED,
			      lang_input_statement_type *file,
			      void *output)
{
  lang_section_bst_type *node;
  lang_section_bst_type **tree;
  lang_output_section_statement_type *os;

  os = (lang_output_section_statement_type *) output;

  if (unique_section_p (section, os))
    return;

  node = (lang_section_bst_type *) xmalloc (sizeof (lang_section_bst_type));
  node->left = 0;
  node->right = 0;
  node->section = section;

  tree = wild_sort_fast (ptr, sec, file, section);
  if (tree != NULL)
    *tree = node;
}

/* Convert a sorted sections' BST back to list form.  */

static void
output_section_callback_tree_to_list (lang_wild_statement_type *ptr,
				      lang_section_bst_type *tree,
				      void *output)
{
  if (tree->left)
    output_section_callback_tree_to_list (ptr, tree->left, output);

  lang_add_section (&ptr->children, tree->section, NULL,
		    (lang_output_section_statement_type *) output);

  if (tree->right)
    output_section_callback_tree_to_list (ptr, tree->right, output);

  free (tree);
}

/* Specialized, optimized routines for handling different kinds of
   wildcards */

static void
walk_wild_section_specs1_wild0 (lang_wild_statement_type *ptr,
				lang_input_statement_type *file,
				callback_t callback,
				void *data)
{
  /* We can just do a hash lookup for the section with the right name.
     But if that lookup discovers more than one section with the name
     (should be rare), we fall back to the general algorithm because
     we would otherwise have to sort the sections to make sure they
     get processed in the bfd's order.  */
  bfd_boolean multiple_sections_found;
  struct wildcard_list *sec0 = ptr->handler_data[0];
  asection *s0 = find_section (file, sec0, &multiple_sections_found);

  if (multiple_sections_found)
    walk_wild_section_general (ptr, file, callback, data);
  else if (s0)
    walk_wild_consider_section (ptr, file, s0, sec0, callback, data);
}

static void
walk_wild_section_specs1_wild1 (lang_wild_statement_type *ptr,
				lang_input_statement_type *file,
				callback_t callback,
				void *data)
{
  asection *s;
  struct wildcard_list *wildsec0 = ptr->handler_data[0];

  for (s = file->the_bfd->sections; s != NULL; s = s->next)
    {
      const char *sname = bfd_get_section_name (file->the_bfd, s);
      bfd_boolean skip = !match_simple_wild (wildsec0->spec.name, sname);

      if (!skip)
	walk_wild_consider_section (ptr, file, s, wildsec0, callback, data);
    }
}

static void
walk_wild_section_specs2_wild1 (lang_wild_statement_type *ptr,
				lang_input_statement_type *file,
				callback_t callback,
				void *data)
{
  asection *s;
  struct wildcard_list *sec0 = ptr->handler_data[0];
  struct wildcard_list *wildsec1 = ptr->handler_data[1];
  bfd_boolean multiple_sections_found;
  asection *s0 = find_section (file, sec0, &multiple_sections_found);

  if (multiple_sections_found)
    {
      walk_wild_section_general (ptr, file, callback, data);
      return;
    }

  /* Note that if the section was not found, s0 is NULL and
     we'll simply never succeed the s == s0 test below.  */
  for (s = file->the_bfd->sections; s != NULL; s = s->next)
    {
      /* Recall that in this code path, a section cannot satisfy more
	 than one spec, so if s == s0 then it cannot match
	 wildspec1.  */
      if (s == s0)
	walk_wild_consider_section (ptr, file, s, sec0, callback, data);
      else
	{
	  const char *sname = bfd_get_section_name (file->the_bfd, s);
	  bfd_boolean skip = !match_simple_wild (wildsec1->spec.name, sname);

	  if (!skip)
	    walk_wild_consider_section (ptr, file, s, wildsec1, callback,
					data);
	}
    }
}

static void
walk_wild_section_specs3_wild2 (lang_wild_statement_type *ptr,
				lang_input_statement_type *file,
				callback_t callback,
				void *data)
{
  asection *s;
  struct wildcard_list *sec0 = ptr->handler_data[0];
  struct wildcard_list *wildsec1 = ptr->handler_data[1];
  struct wildcard_list *wildsec2 = ptr->handler_data[2];
  bfd_boolean multiple_sections_found;
  asection *s0 = find_section (file, sec0, &multiple_sections_found);

  if (multiple_sections_found)
    {
      walk_wild_section_general (ptr, file, callback, data);
      return;
    }

  for (s = file->the_bfd->sections; s != NULL; s = s->next)
    {
      if (s == s0)
	walk_wild_consider_section (ptr, file, s, sec0, callback, data);
      else
	{
	  const char *sname = bfd_get_section_name (file->the_bfd, s);
	  bfd_boolean skip = !match_simple_wild (wildsec1->spec.name, sname);

	  if (!skip)
	    walk_wild_consider_section (ptr, file, s, wildsec1, callback, data);
	  else
	    {
	      skip = !match_simple_wild (wildsec2->spec.name, sname);
	      if (!skip)
		walk_wild_consider_section (ptr, file, s, wildsec2, callback,
					    data);
	    }
	}
    }
}

static void
walk_wild_section_specs4_wild2 (lang_wild_statement_type *ptr,
				lang_input_statement_type *file,
				callback_t callback,
				void *data)
{
  asection *s;
  struct wildcard_list *sec0 = ptr->handler_data[0];
  struct wildcard_list *sec1 = ptr->handler_data[1];
  struct wildcard_list *wildsec2 = ptr->handler_data[2];
  struct wildcard_list *wildsec3 = ptr->handler_data[3];
  bfd_boolean multiple_sections_found;
  asection *s0 = find_section (file, sec0, &multiple_sections_found), *s1;

  if (multiple_sections_found)
    {
      walk_wild_section_general (ptr, file, callback, data);
      return;
    }

  s1 = find_section (file, sec1, &multiple_sections_found);
  if (multiple_sections_found)
    {
      walk_wild_section_general (ptr, file, callback, data);
      return;
    }

  for (s = file->the_bfd->sections; s != NULL; s = s->next)
    {
      if (s == s0)
	walk_wild_consider_section (ptr, file, s, sec0, callback, data);
      else
	if (s == s1)
	  walk_wild_consider_section (ptr, file, s, sec1, callback, data);
	else
	  {
	    const char *sname = bfd_get_section_name (file->the_bfd, s);
	    bfd_boolean skip = !match_simple_wild (wildsec2->spec.name,
						   sname);

	    if (!skip)
	      walk_wild_consider_section (ptr, file, s, wildsec2, callback,
					  data);
	    else
	      {
		skip = !match_simple_wild (wildsec3->spec.name, sname);
		if (!skip)
		  walk_wild_consider_section (ptr, file, s, wildsec3,
					      callback, data);
	      }
	  }
    }
}

static void
walk_wild_section (lang_wild_statement_type *ptr,
		   lang_input_statement_type *file,
		   callback_t callback,
		   void *data)
{
  if (file->flags.just_syms)
    return;

  (*ptr->walk_wild_section_handler) (ptr, file, callback, data);
}

/* Returns TRUE when name1 is a wildcard spec that might match
   something name2 can match.  We're conservative: we return FALSE
   only if the prefixes of name1 and name2 are different up to the
   first wildcard character.  */

static bfd_boolean
wild_spec_can_overlap (const char *name1, const char *name2)
{
  size_t prefix1_len = strcspn (name1, "?*[");
  size_t prefix2_len = strcspn (name2, "?*[");
  size_t min_prefix_len;

  /* Note that if there is no wildcard character, then we treat the
     terminating 0 as part of the prefix.  Thus ".text" won't match
     ".text." or ".text.*", for example.  */
  if (name1[prefix1_len] == '\0')
    prefix1_len++;
  if (name2[prefix2_len] == '\0')
    prefix2_len++;

  min_prefix_len = prefix1_len < prefix2_len ? prefix1_len : prefix2_len;

  return memcmp (name1, name2, min_prefix_len) == 0;
}

/* Select specialized code to handle various kinds of wildcard
   statements.  */

static void
analyze_walk_wild_section_handler (lang_wild_statement_type *ptr)
{
  int sec_count = 0;
  int wild_name_count = 0;
  struct wildcard_list *sec;
  int signature;
  int data_counter;

  ptr->walk_wild_section_handler = walk_wild_section_general;
  ptr->handler_data[0] = NULL;
  ptr->handler_data[1] = NULL;
  ptr->handler_data[2] = NULL;
  ptr->handler_data[3] = NULL;
  ptr->tree = NULL;

  /* Count how many wildcard_specs there are, and how many of those
     actually use wildcards in the name.  Also, bail out if any of the
     wildcard names are NULL. (Can this actually happen?
     walk_wild_section used to test for it.)  And bail out if any
     of the wildcards are more complex than a simple string
     ending in a single '*'.  */
  for (sec = ptr->section_list; sec != NULL; sec = sec->next)
    {
      ++sec_count;
      if (sec->spec.name == NULL)
	return;
      if (wildcardp (sec->spec.name))
	{
	  ++wild_name_count;
	  if (!is_simple_wild (sec->spec.name))
	    return;
	}
    }

  /* The zero-spec case would be easy to optimize but it doesn't
     happen in practice.  Likewise, more than 4 specs doesn't
     happen in practice.  */
  if (sec_count == 0 || sec_count > 4)
    return;

  /* Check that no two specs can match the same section.  */
  for (sec = ptr->section_list; sec != NULL; sec = sec->next)
    {
      struct wildcard_list *sec2;
      for (sec2 = sec->next; sec2 != NULL; sec2 = sec2->next)
	{
	  if (wild_spec_can_overlap (sec->spec.name, sec2->spec.name))
	    return;
	}
    }

  signature = (sec_count << 8) + wild_name_count;
  switch (signature)
    {
    case 0x0100:
      ptr->walk_wild_section_handler = walk_wild_section_specs1_wild0;
      break;
    case 0x0101:
      ptr->walk_wild_section_handler = walk_wild_section_specs1_wild1;
      break;
    case 0x0201:
      ptr->walk_wild_section_handler = walk_wild_section_specs2_wild1;
      break;
    case 0x0302:
      ptr->walk_wild_section_handler = walk_wild_section_specs3_wild2;
      break;
    case 0x0402:
      ptr->walk_wild_section_handler = walk_wild_section_specs4_wild2;
      break;
    default:
      return;
    }

  /* Now fill the data array with pointers to the specs, first the
     specs with non-wildcard names, then the specs with wildcard
     names.  It's OK to process the specs in different order from the
     given order, because we've already determined that no section
     will match more than one spec.  */
  data_counter = 0;
  for (sec = ptr->section_list; sec != NULL; sec = sec->next)
    if (!wildcardp (sec->spec.name))
      ptr->handler_data[data_counter++] = sec;
  for (sec = ptr->section_list; sec != NULL; sec = sec->next)
    if (wildcardp (sec->spec.name))
      ptr->handler_data[data_counter++] = sec;
}

/* Handle a wild statement for a single file F.  */

static void
walk_wild_file (lang_wild_statement_type *s,
		lang_input_statement_type *f,
		callback_t callback,
		void *data)
{
  if (f->the_bfd == NULL
      || ! bfd_check_format (f->the_bfd, bfd_archive))
    walk_wild_section (s, f, callback, data);
  else
    {
      bfd *member;

      /* This is an archive file.  We must map each member of the
	 archive separately.  */
      member = bfd_openr_next_archived_file (f->the_bfd, NULL);
      while (member != NULL)
	{
	  /* When lookup_name is called, it will call the add_symbols
	     entry point for the archive.  For each element of the
	     archive which is included, BFD will call ldlang_add_file,
	     which will set the usrdata field of the member to the
	     lang_input_statement.  */
	  if (member->usrdata != NULL)
	    {
	      walk_wild_section (s,
				 (lang_input_statement_type *) member->usrdata,
				 callback, data);
	    }

	  member = bfd_openr_next_archived_file (f->the_bfd, member);
	}
    }
}

static void
walk_wild (lang_wild_statement_type *s, callback_t callback, void *data)
{
  const char *file_spec = s->filename;
  char *p;

  if (file_spec == NULL)
    {
      /* Perform the iteration over all files in the list.  */
      LANG_FOR_EACH_INPUT_STATEMENT (f)
	{
	  walk_wild_file (s, f, callback, data);
	}
    }
  else if ((p = archive_path (file_spec)) != NULL)
    {
      LANG_FOR_EACH_INPUT_STATEMENT (f)
	{
	  if (input_statement_is_archive_path (file_spec, p, f))
	    walk_wild_file (s, f, callback, data);
	}
    }
  else if (wildcardp (file_spec))
    {
      LANG_FOR_EACH_INPUT_STATEMENT (f)
	{
	  if (fnmatch (file_spec, f->filename, 0) == 0)
	    walk_wild_file (s, f, callback, data);
	}
    }
  else
    {
      lang_input_statement_type *f;

      /* Perform the iteration over a single file.  */
      f = lookup_name (file_spec);
      if (f)
	walk_wild_file (s, f, callback, data);
    }
}

/* lang_for_each_statement walks the parse tree and calls the provided
   function for each node, except those inside output section statements
   with constraint set to -1.  */

void
lang_for_each_statement_worker (void (*func) (lang_statement_union_type *),
				lang_statement_union_type *s)
{
  for (; s != NULL; s = s->header.next)
    {
      func (s);

      switch (s->header.type)
	{
	case lang_constructors_statement_enum:
	  lang_for_each_statement_worker (func, constructor_list.head);
	  break;
	case lang_output_section_statement_enum:
	  if (s->output_section_statement.constraint != -1)
	    lang_for_each_statement_worker
	      (func, s->output_section_statement.children.head);
	  break;
	case lang_wild_statement_enum:
	  lang_for_each_statement_worker (func,
					  s->wild_statement.children.head);
	  break;
	case lang_group_statement_enum:
	  lang_for_each_statement_worker (func,
					  s->group_statement.children.head);
	  break;
	case lang_data_statement_enum:
	case lang_reloc_statement_enum:
	case lang_object_symbols_statement_enum:
	case lang_output_statement_enum:
	case lang_target_statement_enum:
	case lang_input_section_enum:
	case lang_input_statement_enum:
	case lang_assignment_statement_enum:
	case lang_padding_statement_enum:
	case lang_address_statement_enum:
	case lang_fill_statement_enum:
	case lang_insert_statement_enum:
	  break;
	default:
	  FAIL ();
	  break;
	}
    }
}

void
lang_for_each_statement (void (*func) (lang_statement_union_type *))
{
  lang_for_each_statement_worker (func, statement_list.head);
}

/*----------------------------------------------------------------------*/

void
lang_list_init (lang_statement_list_type *list)
{
  list->head = NULL;
  list->tail = &list->head;
}

void
push_stat_ptr (lang_statement_list_type *new_ptr)
{
  if (stat_save_ptr >= stat_save + sizeof (stat_save) / sizeof (stat_save[0]))
    abort ();
  *stat_save_ptr++ = stat_ptr;
  stat_ptr = new_ptr;
}

void
pop_stat_ptr (void)
{
  if (stat_save_ptr <= stat_save)
    abort ();
  stat_ptr = *--stat_save_ptr;
}

/* Build a new statement node for the parse tree.  */

static lang_statement_union_type *
new_statement (enum statement_enum type,
	       size_t size,
	       lang_statement_list_type *list)
{
  lang_statement_union_type *new_stmt;

  new_stmt = (lang_statement_union_type *) stat_alloc (size);
  new_stmt->header.type = type;
  new_stmt->header.next = NULL;
  lang_statement_append (list, new_stmt, &new_stmt->header.next);
  return new_stmt;
}

/* Build a new input file node for the language.  There are several
   ways in which we treat an input file, eg, we only look at symbols,
   or prefix it with a -l etc.

   We can be supplied with requests for input files more than once;
   they may, for example be split over several lines like foo.o(.text)
   foo.o(.data) etc, so when asked for a file we check that we haven't
   got it already so we don't duplicate the bfd.  */

static lang_input_statement_type *
new_afile (const char *name,
	   lang_input_file_enum_type file_type,
	   const char *target,
	   bfd_boolean add_to_list)
{
  lang_input_statement_type *p;

  lang_has_input_file = TRUE;

  if (add_to_list)
    p = (lang_input_statement_type *) new_stat (lang_input_statement, stat_ptr);
  else
    {
      p = (lang_input_statement_type *)
	  stat_alloc (sizeof (lang_input_statement_type));
      p->header.type = lang_input_statement_enum;
      p->header.next = NULL;
    }

  memset (&p->the_bfd, 0,
	  sizeof (*p) - offsetof (lang_input_statement_type, the_bfd));
  p->target = target;
  p->flags.dynamic = input_flags.dynamic;
  p->flags.add_DT_NEEDED_for_dynamic = input_flags.add_DT_NEEDED_for_dynamic;
  p->flags.add_DT_NEEDED_for_regular = input_flags.add_DT_NEEDED_for_regular;
  p->flags.whole_archive = input_flags.whole_archive;
  p->flags.sysrooted = input_flags.sysrooted;

  switch (file_type)
    {
    case lang_input_file_is_symbols_only_enum:
      p->filename = name;
      p->local_sym_name = name;
      p->flags.real = TRUE;
      p->flags.just_syms = TRUE;
      break;
    case lang_input_file_is_fake_enum:
      p->filename = name;
      p->local_sym_name = name;
      break;
    case lang_input_file_is_l_enum:
      if (name[0] == ':' && name[1] != '\0')
        {
          p->filename = name + 1;
          p->flags.full_name_provided = TRUE;
        }
      else
        p->filename = name;
      p->local_sym_name = concat ("-l", name, (const char *) NULL);
      p->flags.maybe_archive = TRUE;
      p->flags.real = TRUE;
      p->flags.search_dirs = TRUE;
      break;
    case lang_input_file_is_marker_enum:
      p->filename = name;
      p->local_sym_name = name;
      p->flags.search_dirs = TRUE;
      break;
    case lang_input_file_is_search_file_enum:
      p->filename = name;
      p->local_sym_name = name;
      p->flags.real = TRUE;
      p->flags.search_dirs = TRUE;
      break;
    case lang_input_file_is_file_enum:
      p->filename = name;
      p->local_sym_name = name;
      p->flags.real = TRUE;
      break;
    default:
      FAIL ();
    }

  lang_statement_append (&input_file_chain,
			 (lang_statement_union_type *) p,
			 &p->next_real_file);
  return p;
}

lang_input_statement_type *
lang_add_input_file (const char *name,
		     lang_input_file_enum_type file_type,
		     const char *target)
{
  if (name != NULL && *name == '=')
    {
      lang_input_statement_type *ret;
      char *sysrooted_name
	= concat (ld_sysroot, name + 1, (const char *) NULL);

      /* We've now forcibly prepended the sysroot, making the input
	 file independent of the context.  Therefore, temporarily
	 force a non-sysrooted context for this statement, so it won't
	 get the sysroot prepended again when opened.  (N.B. if it's a
	 script, any child nodes with input files starting with "/"
	 will be handled as "sysrooted" as they'll be found to be
	 within the sysroot subdirectory.)  */
      unsigned int outer_sysrooted = input_flags.sysrooted;
      input_flags.sysrooted = 0;
      ret = new_afile (sysrooted_name, file_type, target, TRUE);
      input_flags.sysrooted = outer_sysrooted;
      return ret;
    }

  return new_afile (name, file_type, target, TRUE);
}

struct out_section_hash_entry
{
  struct bfd_hash_entry root;
  lang_statement_union_type s;
};

/* The hash table.  */

static struct bfd_hash_table output_section_statement_table;

/* Support routines for the hash table used by lang_output_section_find,
   initialize the table, fill in an entry and remove the table.  */

static struct bfd_hash_entry *
output_section_statement_newfunc (struct bfd_hash_entry *entry,
				  struct bfd_hash_table *table,
				  const char *string)
{
  lang_output_section_statement_type **nextp;
  struct out_section_hash_entry *ret;

  if (entry == NULL)
    {
      entry = (struct bfd_hash_entry *) bfd_hash_allocate (table,
							   sizeof (*ret));
      if (entry == NULL)
	return entry;
    }

  entry = bfd_hash_newfunc (entry, table, string);
  if (entry == NULL)
    return entry;

  ret = (struct out_section_hash_entry *) entry;
  memset (&ret->s, 0, sizeof (ret->s));
  ret->s.header.type = lang_output_section_statement_enum;
  ret->s.output_section_statement.subsection_alignment = -1;
  ret->s.output_section_statement.section_alignment = -1;
  ret->s.output_section_statement.block_value = 1;
  lang_list_init (&ret->s.output_section_statement.children);
  lang_statement_append (stat_ptr, &ret->s, &ret->s.header.next);

  /* For every output section statement added to the list, except the
     first one, lang_output_section_statement.tail points to the "next"
     field of the last element of the list.  */
  if (lang_output_section_statement.head != NULL)
    ret->s.output_section_statement.prev
      = ((lang_output_section_statement_type *)
	 ((char *) lang_output_section_statement.tail
	  - offsetof (lang_output_section_statement_type, next)));

  /* GCC's strict aliasing rules prevent us from just casting the
     address, so we store the pointer in a variable and cast that
     instead.  */
  nextp = &ret->s.output_section_statement.next;
  lang_statement_append (&lang_output_section_statement,
			 &ret->s,
			 (lang_statement_union_type **) nextp);
  return &ret->root;
}

static void
output_section_statement_table_init (void)
{
  if (!bfd_hash_table_init_n (&output_section_statement_table,
			      output_section_statement_newfunc,
			      sizeof (struct out_section_hash_entry),
			      61))
    einfo (_("%P%F: can not create hash table: %E\n"));
}

static void
output_section_statement_table_free (void)
{
  bfd_hash_table_free (&output_section_statement_table);
}

/* Build enough state so that the parser can build its tree.  */

void
lang_init (bfd_boolean object_only)
{
  if (!object_only)
    obstack_begin (&stat_obstack, 1000);

  stat_ptr = &statement_list;

  output_section_statement_table_init ();

  cmdline_lists_init ();

  lang_list_init (stat_ptr);

  lang_list_init (&input_file_chain);
  lang_list_init (&lang_output_section_statement);
  lang_list_init (&file_chain);
  first_file = lang_add_input_file (NULL, lang_input_file_is_marker_enum,
				    NULL);
  abs_output_section =
    lang_output_section_statement_lookup (BFD_ABS_SECTION_NAME, 0, TRUE);

  abs_output_section->bfd_section = bfd_abs_section_ptr;

<<<<<<< HEAD
  /* The value "13" is ad-hoc, somewhat related to the expected number of
     assignments in a linker script.  */
  if (!object_only
      && !bfd_hash_table_init_n (&lang_definedness_table,
				 lang_definedness_newfunc,
				 sizeof (struct lang_definedness_hash_entry),
				 13))
    einfo (_("%P%F: can not create hash table: %E\n"));

=======
>>>>>>> f3de6299
  asneeded_list_head = NULL;
  asneeded_list_tail = &asneeded_list_head;
}

void
lang_finish (bfd_boolean object_only)
{
<<<<<<< HEAD
  if (!object_only)
    bfd_hash_table_free (&lang_definedness_table);
=======
>>>>>>> f3de6299
  output_section_statement_table_free ();
}

/*----------------------------------------------------------------------
  A region is an area of memory declared with the
  MEMORY {  name:org=exp, len=exp ... }
  syntax.

  We maintain a list of all the regions here.

  If no regions are specified in the script, then the default is used
  which is created when looked up to be the entire data space.

  If create is true we are creating a region inside a MEMORY block.
  In this case it is probably an error to create a region that has
  already been created.  If we are not inside a MEMORY block it is
  dubious to use an undeclared region name (except DEFAULT_MEMORY_REGION)
  and so we issue a warning.

  Each region has at least one name.  The first name is either
  DEFAULT_MEMORY_REGION or the name given in the MEMORY block.  You can add
  alias names to an existing region within a script with
  REGION_ALIAS (alias, region_name).  Each name corresponds to at most one
  region.  */

static lang_memory_region_type *lang_memory_region_list;
static lang_memory_region_type **lang_memory_region_list_tail
  = &lang_memory_region_list;

lang_memory_region_type *
lang_memory_region_lookup (const char *const name, bfd_boolean create)
{
  lang_memory_region_name *n;
  lang_memory_region_type *r;
  lang_memory_region_type *new_region;

  /* NAME is NULL for LMA memspecs if no region was specified.  */
  if (name == NULL)
    return NULL;

  for (r = lang_memory_region_list; r != NULL; r = r->next)
    for (n = &r->name_list; n != NULL; n = n->next)
      if (strcmp (n->name, name) == 0)
	{
	  if (create)
	    einfo (_("%P:%S: warning: redeclaration of memory region `%s'\n"),
		   NULL, name);
	  return r;
	}

  if (!create && strcmp (name, DEFAULT_MEMORY_REGION))
    einfo (_("%P:%S: warning: memory region `%s' not declared\n"),
	   NULL, name);

  new_region = (lang_memory_region_type *)
      stat_alloc (sizeof (lang_memory_region_type));

  new_region->name_list.name = xstrdup (name);
  new_region->name_list.next = NULL;
  new_region->next = NULL;
  new_region->origin = 0;
  new_region->length = ~(bfd_size_type) 0;
  new_region->current = 0;
  new_region->last_os = NULL;
  new_region->flags = 0;
  new_region->not_flags = 0;
  new_region->had_full_message = FALSE;

  *lang_memory_region_list_tail = new_region;
  lang_memory_region_list_tail = &new_region->next;

  return new_region;
}

void
lang_memory_region_alias (const char * alias, const char * region_name)
{
  lang_memory_region_name * n;
  lang_memory_region_type * r;
  lang_memory_region_type * region;

  /* The default region must be unique.  This ensures that it is not necessary
     to iterate through the name list if someone wants the check if a region is
     the default memory region.  */
  if (strcmp (region_name, DEFAULT_MEMORY_REGION) == 0
      || strcmp (alias, DEFAULT_MEMORY_REGION) == 0)
    einfo (_("%F%P:%S: error: alias for default memory region\n"), NULL);

  /* Look for the target region and check if the alias is not already
     in use.  */
  region = NULL;
  for (r = lang_memory_region_list; r != NULL; r = r->next)
    for (n = &r->name_list; n != NULL; n = n->next)
      {
	if (region == NULL && strcmp (n->name, region_name) == 0)
	  region = r;
	if (strcmp (n->name, alias) == 0)
	  einfo (_("%F%P:%S: error: redefinition of memory region "
		   "alias `%s'\n"),
		 NULL, alias);
      }

  /* Check if the target region exists.  */
  if (region == NULL)
    einfo (_("%F%P:%S: error: memory region `%s' "
	     "for alias `%s' does not exist\n"),
	   NULL, region_name, alias);

  /* Add alias to region name list.  */
  n = (lang_memory_region_name *) stat_alloc (sizeof (lang_memory_region_name));
  n->name = xstrdup (alias);
  n->next = region->name_list.next;
  region->name_list.next = n;
}

static lang_memory_region_type *
lang_memory_default (asection * section)
{
  lang_memory_region_type *p;

  flagword sec_flags = section->flags;

  /* Override SEC_DATA to mean a writable section.  */
  if ((sec_flags & (SEC_ALLOC | SEC_READONLY | SEC_CODE)) == SEC_ALLOC)
    sec_flags |= SEC_DATA;

  for (p = lang_memory_region_list; p != NULL; p = p->next)
    {
      if ((p->flags & sec_flags) != 0
	  && (p->not_flags & sec_flags) == 0)
	{
	  return p;
	}
    }
  return lang_memory_region_lookup (DEFAULT_MEMORY_REGION, FALSE);
}

/* Get the output section statement directly from the userdata.  */

lang_output_section_statement_type *
lang_output_section_get (const asection *output_section)
{
  return get_userdata (output_section);
}

/* Find or create an output_section_statement with the given NAME.
   If CONSTRAINT is non-zero match one with that constraint, otherwise
   match any non-negative constraint.  If CREATE, always make a
   new output_section_statement for SPECIAL CONSTRAINT.  */

lang_output_section_statement_type *
lang_output_section_statement_lookup (const char *name,
				      int constraint,
				      bfd_boolean create)
{
  struct out_section_hash_entry *entry;

  entry = ((struct out_section_hash_entry *)
	   bfd_hash_lookup (&output_section_statement_table, name,
			    create, FALSE));
  if (entry == NULL)
    {
      if (create)
	einfo (_("%P%F: failed creating section `%s': %E\n"), name);
      return NULL;
    }

  if (entry->s.output_section_statement.name != NULL)
    {
      /* We have a section of this name, but it might not have the correct
	 constraint.  */
      struct out_section_hash_entry *last_ent;

      name = entry->s.output_section_statement.name;
      if (create && constraint == SPECIAL)
	/* Not traversing to the end reverses the order of the second
	   and subsequent SPECIAL sections in the hash table chain,
	   but that shouldn't matter.  */
	last_ent = entry;
      else
	do
	  {
	    if (constraint == entry->s.output_section_statement.constraint
		|| (constraint == 0
		    && entry->s.output_section_statement.constraint >= 0))
	      return &entry->s.output_section_statement;
	    last_ent = entry;
	    entry = (struct out_section_hash_entry *) entry->root.next;
	  }
	while (entry != NULL
	       && name == entry->s.output_section_statement.name);

      if (!create)
	return NULL;

      entry
	= ((struct out_section_hash_entry *)
	   output_section_statement_newfunc (NULL,
					     &output_section_statement_table,
					     name));
      if (entry == NULL)
	{
	  einfo (_("%P%F: failed creating section `%s': %E\n"), name);
	  return NULL;
	}
      entry->root = last_ent->root;
      last_ent->root.next = &entry->root;
    }

  entry->s.output_section_statement.name = name;
  entry->s.output_section_statement.constraint = constraint;
  return &entry->s.output_section_statement;
}

/* Find the next output_section_statement with the same name as OS.
   If CONSTRAINT is non-zero, find one with that constraint otherwise
   match any non-negative constraint.  */

lang_output_section_statement_type *
next_matching_output_section_statement (lang_output_section_statement_type *os,
					int constraint)
{
  /* All output_section_statements are actually part of a
     struct out_section_hash_entry.  */
  struct out_section_hash_entry *entry = (struct out_section_hash_entry *)
    ((char *) os
     - offsetof (struct out_section_hash_entry, s.output_section_statement));
  const char *name = os->name;

  ASSERT (name == entry->root.string);
  do
    {
      entry = (struct out_section_hash_entry *) entry->root.next;
      if (entry == NULL
	  || name != entry->s.output_section_statement.name)
	return NULL;
    }
  while (constraint != entry->s.output_section_statement.constraint
	 && (constraint != 0
	     || entry->s.output_section_statement.constraint < 0));

  return &entry->s.output_section_statement;
}

/* A variant of lang_output_section_find used by place_orphan.
   Returns the output statement that should precede a new output
   statement for SEC.  If an exact match is found on certain flags,
   sets *EXACT too.  */

lang_output_section_statement_type *
lang_output_section_find_by_flags (const asection *sec,
				   lang_output_section_statement_type **exact,
				   lang_match_sec_type_func match_type)
{
  lang_output_section_statement_type *first, *look, *found;
  flagword look_flags, sec_flags, differ;

  /* We know the first statement on this list is *ABS*.  May as well
     skip it.  */
  first = &lang_output_section_statement.head->output_section_statement;
  first = first->next;

  /* First try for an exact match.  */
  sec_flags = sec->flags;
  found = NULL;
  for (look = first; look; look = look->next)
    {
      look_flags = look->flags;
      if (look->bfd_section != NULL)
	{
	  look_flags = look->bfd_section->flags;
	  if (match_type && !match_type (link_info.output_bfd,
					 look->bfd_section,
					 sec->owner, sec))
	    continue;
	}
      differ = look_flags ^ sec_flags;
      if (!(differ & (SEC_HAS_CONTENTS | SEC_ALLOC | SEC_LOAD | SEC_READONLY
		      | SEC_CODE | SEC_SMALL_DATA | SEC_THREAD_LOCAL)))
	found = look;
    }
  if (found != NULL)
    {
      if (exact != NULL)
	*exact = found;
      return found;
    }

  if ((sec_flags & SEC_CODE) != 0
      && (sec_flags & SEC_ALLOC) != 0)
    {
      /* Try for a rw code section.  */
      for (look = first; look; look = look->next)
	{
	  look_flags = look->flags;
	  if (look->bfd_section != NULL)
	    {
	      look_flags = look->bfd_section->flags;
	      if (match_type && !match_type (link_info.output_bfd,
					     look->bfd_section,
					     sec->owner, sec))
		continue;
	    }
	  differ = look_flags ^ sec_flags;
	  if (!(differ & (SEC_HAS_CONTENTS | SEC_ALLOC | SEC_LOAD
			  | SEC_CODE | SEC_SMALL_DATA | SEC_THREAD_LOCAL)))
	    found = look;
	}
    }
  else if ((sec_flags & SEC_READONLY) != 0
	   && (sec_flags & SEC_ALLOC) != 0)
    {
      /* .rodata can go after .text, .sdata2 after .rodata.  */
      for (look = first; look; look = look->next)
	{
	  look_flags = look->flags;
	  if (look->bfd_section != NULL)
	    {
	      look_flags = look->bfd_section->flags;
	      if (match_type && !match_type (link_info.output_bfd,
					     look->bfd_section,
					     sec->owner, sec))
		continue;
	    }
	  differ = look_flags ^ sec_flags;
	  if (!(differ & (SEC_HAS_CONTENTS | SEC_ALLOC | SEC_LOAD
			  | SEC_READONLY | SEC_SMALL_DATA))
	      || (!(differ & (SEC_HAS_CONTENTS | SEC_ALLOC | SEC_LOAD
			      | SEC_READONLY))
		  && !(look_flags & SEC_SMALL_DATA)))
	    found = look;
	}
    }
  else if ((sec_flags & SEC_THREAD_LOCAL) != 0
	   && (sec_flags & SEC_ALLOC) != 0)
    {
      /* .tdata can go after .data, .tbss after .tdata.  Treat .tbss
	 as if it were a loaded section, and don't use match_type.  */
      bfd_boolean seen_thread_local = FALSE;

      match_type = NULL;
      for (look = first; look; look = look->next)
	{
	  look_flags = look->flags;
	  if (look->bfd_section != NULL)
	    look_flags = look->bfd_section->flags;

	  differ = look_flags ^ (sec_flags | SEC_LOAD | SEC_HAS_CONTENTS);
	  if (!(differ & (SEC_THREAD_LOCAL | SEC_ALLOC)))
	    {
	      /* .tdata and .tbss must be adjacent and in that order.  */
	      if (!(look_flags & SEC_LOAD)
		  && (sec_flags & SEC_LOAD))
		/* ..so if we're at a .tbss section and we're placing
		   a .tdata section stop looking and return the
		   previous section.  */
		break;
	      found = look;
	      seen_thread_local = TRUE;
	    }
	  else if (seen_thread_local)
	    break;
	  else if (!(differ & (SEC_HAS_CONTENTS | SEC_ALLOC | SEC_LOAD)))
	    found = look;
	}
    }
  else if ((sec_flags & SEC_SMALL_DATA) != 0
	   && (sec_flags & SEC_ALLOC) != 0)
    {
      /* .sdata goes after .data, .sbss after .sdata.  */
      for (look = first; look; look = look->next)
	{
	  look_flags = look->flags;
	  if (look->bfd_section != NULL)
	    {
	      look_flags = look->bfd_section->flags;
	      if (match_type && !match_type (link_info.output_bfd,
					     look->bfd_section,
					     sec->owner, sec))
		continue;
	    }
	  differ = look_flags ^ sec_flags;
	  if (!(differ & (SEC_HAS_CONTENTS | SEC_ALLOC | SEC_LOAD
			  | SEC_THREAD_LOCAL))
	      || ((look_flags & SEC_SMALL_DATA)
		  && !(sec_flags & SEC_HAS_CONTENTS)))
	    found = look;
	}
    }
  else if ((sec_flags & SEC_HAS_CONTENTS) != 0
	   && (sec_flags & SEC_ALLOC) != 0)
    {
      /* .data goes after .rodata.  */
      for (look = first; look; look = look->next)
	{
	  look_flags = look->flags;
	  if (look->bfd_section != NULL)
	    {
	      look_flags = look->bfd_section->flags;
	      if (match_type && !match_type (link_info.output_bfd,
					     look->bfd_section,
					     sec->owner, sec))
		continue;
	    }
	  differ = look_flags ^ sec_flags;
	  if (!(differ & (SEC_HAS_CONTENTS | SEC_ALLOC | SEC_LOAD
			  | SEC_SMALL_DATA | SEC_THREAD_LOCAL)))
	    found = look;
	}
    }
  else if ((sec_flags & SEC_ALLOC) != 0)
    {
      /* .bss goes after any other alloc section.  */
      for (look = first; look; look = look->next)
	{
	  look_flags = look->flags;
	  if (look->bfd_section != NULL)
	    {
	      look_flags = look->bfd_section->flags;
	      if (match_type && !match_type (link_info.output_bfd,
					     look->bfd_section,
					     sec->owner, sec))
		continue;
	    }
	  differ = look_flags ^ sec_flags;
	  if (!(differ & SEC_ALLOC))
	    found = look;
	}
    }
  else
    {
      /* non-alloc go last.  */
      for (look = first; look; look = look->next)
	{
	  look_flags = look->flags;
	  if (look->bfd_section != NULL)
	    look_flags = look->bfd_section->flags;
	  differ = look_flags ^ sec_flags;
	  if (!(differ & SEC_DEBUGGING))
	    found = look;
	}
      return found;
    }

  if (found || !match_type)
    return found;

  return lang_output_section_find_by_flags (sec, NULL, NULL);
}

/* Find the last output section before given output statement.
   Used by place_orphan.  */

static asection *
output_prev_sec_find (lang_output_section_statement_type *os)
{
  lang_output_section_statement_type *lookup;

  for (lookup = os->prev; lookup != NULL; lookup = lookup->prev)
    {
      if (lookup->constraint < 0)
	continue;

      if (lookup->bfd_section != NULL && lookup->bfd_section->owner != NULL)
	return lookup->bfd_section;
    }

  return NULL;
}

/* Look for a suitable place for a new output section statement.  The
   idea is to skip over anything that might be inside a SECTIONS {}
   statement in a script, before we find another output section
   statement.  Assignments to "dot" before an output section statement
   are assumed to belong to it, except in two cases;  The first
   assignment to dot, and assignments before non-alloc sections.
   Otherwise we might put an orphan before . = . + SIZEOF_HEADERS or
   similar assignments that set the initial address, or we might
   insert non-alloc note sections among assignments setting end of
   image symbols.  */

static lang_statement_union_type **
insert_os_after (lang_output_section_statement_type *after)
{
  lang_statement_union_type **where;
  lang_statement_union_type **assign = NULL;
  bfd_boolean ignore_first;

  ignore_first
    = after == &lang_output_section_statement.head->output_section_statement;

  for (where = &after->header.next;
       *where != NULL;
       where = &(*where)->header.next)
    {
      switch ((*where)->header.type)
	{
	case lang_assignment_statement_enum:
	  if (assign == NULL)
	    {
	      lang_assignment_statement_type *ass;

	      ass = &(*where)->assignment_statement;
	      if (ass->exp->type.node_class != etree_assert
		  && ass->exp->assign.dst[0] == '.'
		  && ass->exp->assign.dst[1] == 0
		  && !ignore_first)
		assign = where;
	    }
	  ignore_first = FALSE;
	  continue;
	case lang_wild_statement_enum:
	case lang_input_section_enum:
	case lang_object_symbols_statement_enum:
	case lang_fill_statement_enum:
	case lang_data_statement_enum:
	case lang_reloc_statement_enum:
	case lang_padding_statement_enum:
	case lang_constructors_statement_enum:
	  assign = NULL;
	  continue;
	case lang_output_section_statement_enum:
	  if (assign != NULL)
	    {
	      asection *s = (*where)->output_section_statement.bfd_section;

	      if (s == NULL
		  || s->map_head.s == NULL
		  || (s->flags & SEC_ALLOC) != 0)
		where = assign;
	    }
	  break;
	case lang_input_statement_enum:
	case lang_address_statement_enum:
	case lang_target_statement_enum:
	case lang_output_statement_enum:
	case lang_group_statement_enum:
	case lang_insert_statement_enum:
	  continue;
	}
      break;
    }

  return where;
}

lang_output_section_statement_type *
lang_insert_orphan (asection *s,
		    const char *secname,
		    int constraint,
		    lang_output_section_statement_type *after,
		    struct orphan_save *place,
		    etree_type *address,
		    lang_statement_list_type *add_child)
{
  lang_statement_list_type add;
  const char *ps;
  lang_output_section_statement_type *os;
  lang_output_section_statement_type **os_tail;

  /* If we have found an appropriate place for the output section
     statements for this orphan, add them to our own private list,
     inserting them later into the global statement list.  */
  if (after != NULL)
    {
      lang_list_init (&add);
      push_stat_ptr (&add);
    }

  if (link_info.relocatable || (s->flags & (SEC_LOAD | SEC_ALLOC)) == 0)
    address = exp_intop (0);

  os_tail = ((lang_output_section_statement_type **)
	     lang_output_section_statement.tail);
  os = lang_enter_output_section_statement (secname, address, normal_section,
					    NULL, NULL, NULL, constraint, 0);

  ps = NULL;
  if (config.build_constructors && *os_tail == os)
    {
      /* If the name of the section is representable in C, then create
	 symbols to mark the start and the end of the section.  */
      for (ps = secname; *ps != '\0'; ps++)
	if (! ISALNUM ((unsigned char) *ps) && *ps != '_')
	  break;
      if (*ps == '\0')
	{
	  char *symname;

	  symname = (char *) xmalloc (ps - secname + sizeof "__start_" + 1);
	  symname[0] = bfd_get_symbol_leading_char (link_info.output_bfd);
	  sprintf (symname + (symname[0] != 0), "__start_%s", secname);
	  lang_add_assignment (exp_provide (symname,
					    exp_nameop (NAME, "."),
					    FALSE));
	}
    }

  if (add_child == NULL)
    add_child = &os->children;
  lang_add_section (add_child, s, NULL, os);

  if (after && (s->flags & (SEC_LOAD | SEC_ALLOC)) != 0)
    {
      const char *region = (after->region
			    ? after->region->name_list.name
			    : DEFAULT_MEMORY_REGION);
      const char *lma_region = (after->lma_region
				? after->lma_region->name_list.name
				: NULL);
      lang_leave_output_section_statement (NULL, region, after->phdrs,
					   lma_region);
    }
  else
    lang_leave_output_section_statement (NULL, DEFAULT_MEMORY_REGION, NULL,
					 NULL);

  if (ps != NULL && *ps == '\0')
    {
      char *symname;

      symname = (char *) xmalloc (ps - secname + sizeof "__stop_" + 1);
      symname[0] = bfd_get_symbol_leading_char (link_info.output_bfd);
      sprintf (symname + (symname[0] != 0), "__stop_%s", secname);
      lang_add_assignment (exp_provide (symname,
					exp_nameop (NAME, "."),
					FALSE));
    }

  /* Restore the global list pointer.  */
  if (after != NULL)
    pop_stat_ptr ();

  if (after != NULL && os->bfd_section != NULL)
    {
      asection *snew, *as;

      snew = os->bfd_section;

      /* Shuffle the bfd section list to make the output file look
	 neater.  This is really only cosmetic.  */
      if (place->section == NULL
	  && after != (&lang_output_section_statement.head
		       ->output_section_statement))
	{
	  asection *bfd_section = after->bfd_section;

	  /* If the output statement hasn't been used to place any input
	     sections (and thus doesn't have an output bfd_section),
	     look for the closest prior output statement having an
	     output section.  */
	  if (bfd_section == NULL)
	    bfd_section = output_prev_sec_find (after);

	  if (bfd_section != NULL && bfd_section != snew)
	    place->section = &bfd_section->next;
	}

      if (place->section == NULL)
	place->section = &link_info.output_bfd->sections;

      as = *place->section;

      if (!as)
	{
	  /* Put the section at the end of the list.  */

	  /* Unlink the section.  */
	  bfd_section_list_remove (link_info.output_bfd, snew);

	  /* Now tack it back on in the right place.  */
	  bfd_section_list_append (link_info.output_bfd, snew);
	}
      else if (as != snew && as->prev != snew)
	{
	  /* Unlink the section.  */
	  bfd_section_list_remove (link_info.output_bfd, snew);

	  /* Now tack it back on in the right place.  */
	  bfd_section_list_insert_before (link_info.output_bfd, as, snew);
	}

      /* Save the end of this list.  Further ophans of this type will
	 follow the one we've just added.  */
      place->section = &snew->next;

      /* The following is non-cosmetic.  We try to put the output
	 statements in some sort of reasonable order here, because they
	 determine the final load addresses of the orphan sections.
	 In addition, placing output statements in the wrong order may
	 require extra segments.  For instance, given a typical
	 situation of all read-only sections placed in one segment and
	 following that a segment containing all the read-write
	 sections, we wouldn't want to place an orphan read/write
	 section before or amongst the read-only ones.  */
      if (add.head != NULL)
	{
	  lang_output_section_statement_type *newly_added_os;

	  if (place->stmt == NULL)
	    {
	      lang_statement_union_type **where = insert_os_after (after);

	      *add.tail = *where;
	      *where = add.head;

	      place->os_tail = &after->next;
	    }
	  else
	    {
	      /* Put it after the last orphan statement we added.  */
	      *add.tail = *place->stmt;
	      *place->stmt = add.head;
	    }

	  /* Fix the global list pointer if we happened to tack our
	     new list at the tail.  */
	  if (*stat_ptr->tail == add.head)
	    stat_ptr->tail = add.tail;

	  /* Save the end of this list.  */
	  place->stmt = add.tail;

	  /* Do the same for the list of output section statements.  */
	  newly_added_os = *os_tail;
	  *os_tail = NULL;
	  newly_added_os->prev = (lang_output_section_statement_type *)
	    ((char *) place->os_tail
	     - offsetof (lang_output_section_statement_type, next));
	  newly_added_os->next = *place->os_tail;
	  if (newly_added_os->next != NULL)
	    newly_added_os->next->prev = newly_added_os;
	  *place->os_tail = newly_added_os;
	  place->os_tail = &newly_added_os->next;

	  /* Fixing the global list pointer here is a little different.
	     We added to the list in lang_enter_output_section_statement,
	     trimmed off the new output_section_statment above when
	     assigning *os_tail = NULL, but possibly added it back in
	     the same place when assigning *place->os_tail.  */
	  if (*os_tail == NULL)
	    lang_output_section_statement.tail
	      = (lang_statement_union_type **) os_tail;
	}
    }
  return os;
}

static void
lang_print_asneeded (void)
{
  struct asneeded_minfo *m;
  char buf[100];

  if (asneeded_list_head == NULL)
    return;

  sprintf (buf, _("\nAs-needed library included "
		  "to satisfy reference by file (symbol)\n\n"));
  minfo ("%s", buf);

  for (m = asneeded_list_head; m != NULL; m = m->next)
    {
      size_t len;

      minfo ("%s", m->soname);
      len = strlen (m->soname);

      if (len >= 29)
	{
	  print_nl ();
	  len = 0;
	}
      while (len < 30)
	{
	  print_space ();
	  ++len;
	}

      if (m->ref != NULL)
	minfo ("%B ", m->ref);
      minfo ("(%T)\n", m->name);
    }
}

static void
lang_map_flags (flagword flag)
{
  if (flag & SEC_ALLOC)
    minfo ("a");

  if (flag & SEC_CODE)
    minfo ("x");

  if (flag & SEC_READONLY)
    minfo ("r");

  if (flag & SEC_DATA)
    minfo ("w");

  if (flag & SEC_LOAD)
    minfo ("l");
}

void
lang_map (void)
{
  lang_memory_region_type *m;
  bfd_boolean dis_header_printed = FALSE;

  LANG_FOR_EACH_INPUT_STATEMENT (file)
    {
      asection *s;

      if ((file->the_bfd->flags & (BFD_LINKER_CREATED | DYNAMIC)) != 0
	  || file->flags.just_syms)
	continue;

      for (s = file->the_bfd->sections; s != NULL; s = s->next)
	if ((s->output_section == NULL
	     || s->output_section->owner != link_info.output_bfd)
	    && (s->flags & (SEC_LINKER_CREATED | SEC_KEEP)) == 0)
	  {
	    if (! dis_header_printed)
	      {
		fprintf (config.map_file, _("\nDiscarded input sections\n\n"));
		dis_header_printed = TRUE;
	      }

	    print_input_section (s, TRUE);
	  }
    }

  minfo (_("\nMemory Configuration\n\n"));
  fprintf (config.map_file, "%-16s %-18s %-18s %s\n",
	   _("Name"), _("Origin"), _("Length"), _("Attributes"));

  for (m = lang_memory_region_list; m != NULL; m = m->next)
    {
      char buf[100];
      int len;

      fprintf (config.map_file, "%-16s ", m->name_list.name);

      sprintf_vma (buf, m->origin);
      minfo ("0x%s ", buf);
      len = strlen (buf);
      while (len < 16)
	{
	  print_space ();
	  ++len;
	}

      minfo ("0x%V", m->length);
      if (m->flags || m->not_flags)
	{
#ifndef BFD64
	  minfo ("        ");
#endif
	  if (m->flags)
	    {
	      print_space ();
	      lang_map_flags (m->flags);
	    }

	  if (m->not_flags)
	    {
	      minfo (" !");
	      lang_map_flags (m->not_flags);
	    }
	}

      print_nl ();
    }

  fprintf (config.map_file, _("\nLinker script and memory map\n\n"));

  if (! link_info.reduce_memory_overheads)
    {
      obstack_begin (&map_obstack, 1000);
      bfd_link_hash_traverse (link_info.hash, sort_def_symbol, 0);
    }
  lang_statement_iteration++;
  print_statements ();

  ldemul_extra_map_file_text (link_info.output_bfd, &link_info, config.map_file);
}

static bfd_boolean
sort_def_symbol (struct bfd_link_hash_entry *hash_entry,
		 void *info ATTRIBUTE_UNUSED)
{
  if ((hash_entry->type == bfd_link_hash_defined
       || hash_entry->type == bfd_link_hash_defweak)
      && hash_entry->u.def.section->owner != link_info.output_bfd
      && hash_entry->u.def.section->owner != NULL)
    {
      input_section_userdata_type *ud;
      struct map_symbol_def *def;

      ud = ((input_section_userdata_type *)
	    get_userdata (hash_entry->u.def.section));
      if (!ud)
	{
	  ud = (input_section_userdata_type *) stat_alloc (sizeof (*ud));
	  get_userdata (hash_entry->u.def.section) = ud;
	  ud->map_symbol_def_tail = &ud->map_symbol_def_head;
	  ud->map_symbol_def_count = 0;
	}
      else if (!ud->map_symbol_def_tail)
	ud->map_symbol_def_tail = &ud->map_symbol_def_head;

      def = (struct map_symbol_def *) obstack_alloc (&map_obstack, sizeof *def);
      def->entry = hash_entry;
      *(ud->map_symbol_def_tail) = def;
      ud->map_symbol_def_tail = &def->next;
      ud->map_symbol_def_count++;
    }
  return TRUE;
}

/* Initialize an output section.  */

static void
init_os (lang_output_section_statement_type *s, flagword flags)
{
  if (strcmp (s->name, DISCARD_SECTION_NAME) == 0)
    einfo (_("%P%F: Illegal use of `%s' section\n"), DISCARD_SECTION_NAME);

  if (s->constraint != SPECIAL)
    s->bfd_section = bfd_get_section_by_name (link_info.output_bfd, s->name);
  if (s->bfd_section == NULL)
    s->bfd_section = bfd_make_section_anyway_with_flags (link_info.output_bfd,
							 s->name, flags);
  if (s->bfd_section == NULL)
    {
      einfo (_("%P%F: output format %s cannot represent section called %s\n"),
	     link_info.output_bfd->xvec->name, s->name);
    }
  s->bfd_section->output_section = s->bfd_section;
  s->bfd_section->output_offset = 0;

  /* Set the userdata of the output section to the output section
     statement to avoid lookup.  */
  get_userdata (s->bfd_section) = s;

  /* If there is a base address, make sure that any sections it might
     mention are initialized.  */
  if (s->addr_tree != NULL)
    exp_init_os (s->addr_tree);

  if (s->load_base != NULL)
    exp_init_os (s->load_base);

  /* If supplied an alignment, set it.  */
  if (s->section_alignment != -1)
    s->bfd_section->alignment_power = s->section_alignment;
}

/* Make sure that all output sections mentioned in an expression are
   initialized.  */

static void
exp_init_os (etree_type *exp)
{
  switch (exp->type.node_class)
    {
    case etree_assign:
    case etree_provide:
      exp_init_os (exp->assign.src);
      break;

    case etree_binary:
      exp_init_os (exp->binary.lhs);
      exp_init_os (exp->binary.rhs);
      break;

    case etree_trinary:
      exp_init_os (exp->trinary.cond);
      exp_init_os (exp->trinary.lhs);
      exp_init_os (exp->trinary.rhs);
      break;

    case etree_assert:
      exp_init_os (exp->assert_s.child);
      break;

    case etree_unary:
      exp_init_os (exp->unary.child);
      break;

    case etree_name:
      switch (exp->type.node_code)
	{
	case ADDR:
	case LOADADDR:
	case SIZEOF:
	  {
	    lang_output_section_statement_type *os;

	    os = lang_output_section_find (exp->name.name);
	    if (os != NULL && os->bfd_section == NULL)
	      init_os (os, 0);
	  }
	}
      break;

    default:
      break;
    }
}

static void
section_already_linked (bfd *abfd, asection *sec, void *data)
{
  lang_input_statement_type *entry = (lang_input_statement_type *) data;

  /* If we are only reading symbols from this object, then we want to
     discard all sections.  */
  if (entry->flags.just_syms)
    {
      bfd_link_just_syms (abfd, sec, &link_info);
      return;
    }

  if (!(abfd->flags & DYNAMIC))
    bfd_section_already_linked (abfd, sec, &link_info);
}

/* The wild routines.

   These expand statements like *(.text) and foo.o to a list of
   explicit actions, like foo.o(.text), bar.o(.text) and
   foo.o(.text, .data).  */

/* Add SECTION to the output section OUTPUT.  Do this by creating a
   lang_input_section statement which is placed at PTR.  */

void
lang_add_section (lang_statement_list_type *ptr,
		  asection *section,
		  struct flag_info *sflag_info,
		  lang_output_section_statement_type *output)
{
  flagword flags = section->flags;

  bfd_boolean discard;
  lang_input_section_type *new_section;
  bfd *abfd = link_info.output_bfd;

  /* Discard sections marked with SEC_EXCLUDE.  */
  discard = (flags & SEC_EXCLUDE) != 0;

  /* Discard input sections which are assigned to a section named
     DISCARD_SECTION_NAME.  */
  if (strcmp (output->name, DISCARD_SECTION_NAME) == 0)
    discard = TRUE;

  /* Discard debugging sections if we are stripping debugging
     information.  */
  if ((link_info.strip == strip_debugger || link_info.strip == strip_all)
      && (flags & SEC_DEBUGGING) != 0)
    discard = TRUE;

  if (discard)
    {
      if (section->output_section == NULL)
	{
	  /* This prevents future calls from assigning this section.  */
	  section->output_section = bfd_abs_section_ptr;
	}
      return;
    }

  if (sflag_info)
    {
      bfd_boolean keep;

      keep = bfd_lookup_section_flags (&link_info, sflag_info, section);
      if (!keep)
	return;
    }

  if (section->output_section != NULL)
    return;

  /* We don't copy the SEC_NEVER_LOAD flag from an input section
     to an output section, because we want to be able to include a
     SEC_NEVER_LOAD section in the middle of an otherwise loaded
     section (I don't know why we want to do this, but we do).
     build_link_order in ldwrite.c handles this case by turning
     the embedded SEC_NEVER_LOAD section into a fill.  */
  flags &= ~ SEC_NEVER_LOAD;

  /* If final link, don't copy the SEC_LINK_ONCE flags, they've
     already been processed.  One reason to do this is that on pe
     format targets, .text$foo sections go into .text and it's odd
     to see .text with SEC_LINK_ONCE set.  */

  if (!link_info.relocatable)
    flags &= ~(SEC_LINK_ONCE | SEC_LINK_DUPLICATES | SEC_RELOC);

  switch (output->sectype)
    {
    case normal_section:
    case overlay_section:
      break;
    case noalloc_section:
      flags &= ~SEC_ALLOC;
      break;
    case noload_section:
      flags &= ~SEC_LOAD;
      flags |= SEC_NEVER_LOAD;
      /* Unfortunately GNU ld has managed to evolve two different
	 meanings to NOLOAD in scripts.  ELF gets a .bss style noload,
	 alloc, no contents section.  All others get a noload, noalloc
	 section.  */
      if (bfd_get_flavour (link_info.output_bfd) == bfd_target_elf_flavour)
	flags &= ~SEC_HAS_CONTENTS;
      else
	flags &= ~SEC_ALLOC;
      break;
    }

  if (output->bfd_section == NULL)
    init_os (output, flags);

  /* If SEC_READONLY is not set in the input section, then clear
     it from the output section.  */
  output->bfd_section->flags &= flags | ~SEC_READONLY;

  if (output->bfd_section->linker_has_input)
    {
      /* Only set SEC_READONLY flag on the first input section.  */
      flags &= ~ SEC_READONLY;

      /* Keep SEC_MERGE and SEC_STRINGS only if they are the same.  */
      if ((output->bfd_section->flags & (SEC_MERGE | SEC_STRINGS))
	  != (flags & (SEC_MERGE | SEC_STRINGS))
	  || ((flags & SEC_MERGE) != 0
	      && output->bfd_section->entsize != section->entsize))
	{
	  output->bfd_section->flags &= ~ (SEC_MERGE | SEC_STRINGS);
	  flags &= ~ (SEC_MERGE | SEC_STRINGS);
	}
    }
  output->bfd_section->flags |= flags;

  if (!output->bfd_section->linker_has_input)
    {
      output->bfd_section->linker_has_input = 1;
      /* This must happen after flags have been updated.  The output
	 section may have been created before we saw its first input
	 section, eg. for a data statement.  */
      bfd_init_private_section_data (section->owner, section,
				     link_info.output_bfd,
				     output->bfd_section,
				     &link_info);
      if ((flags & SEC_MERGE) != 0)
	output->bfd_section->entsize = section->entsize;
    }

  if ((flags & SEC_TIC54X_BLOCK) != 0
      && bfd_get_arch (section->owner) == bfd_arch_tic54x)
    {
      /* FIXME: This value should really be obtained from the bfd...  */
      output->block_value = 128;
    }

  if (section->alignment_power > output->bfd_section->alignment_power)
    output->bfd_section->alignment_power = section->alignment_power;

  section->output_section = output->bfd_section;

  if (!map_head_is_link_order)
    {
      asection *s = output->bfd_section->map_tail.s;
      output->bfd_section->map_tail.s = section;
      section->map_head.s = NULL;
      section->map_tail.s = s;
      if (s != NULL)
	s->map_head.s = section;
      else
	output->bfd_section->map_head.s = section;
    }

  /* Add a section reference to the list.  */
  new_section = new_stat (lang_input_section, ptr);
  new_section->section = section;
}

/* Handle wildcard sorting.  This returns the lang_input_section which
   should follow the one we are going to create for SECTION and FILE,
   based on the sorting requirements of WILD.  It returns NULL if the
   new section should just go at the end of the current list.  */

static lang_statement_union_type *
wild_sort (lang_wild_statement_type *wild,
	   struct wildcard_list *sec,
	   lang_input_statement_type *file,
	   asection *section)
{
  lang_statement_union_type *l;

  if (!wild->filenames_sorted
      && (sec == NULL || sec->spec.sorted == none))
    return NULL;

  for (l = wild->children.head; l != NULL; l = l->header.next)
    {
      lang_input_section_type *ls;

      if (l->header.type != lang_input_section_enum)
	continue;
      ls = &l->input_section;

      /* Sorting by filename takes precedence over sorting by section
	 name.  */

      if (wild->filenames_sorted)
	{
	  const char *fn, *ln;
	  bfd_boolean fa, la;
	  int i;

	  /* The PE support for the .idata section as generated by
	     dlltool assumes that files will be sorted by the name of
	     the archive and then the name of the file within the
	     archive.  */

	  if (file->the_bfd != NULL
	      && bfd_my_archive (file->the_bfd) != NULL)
	    {
	      fn = bfd_get_filename (bfd_my_archive (file->the_bfd));
	      fa = TRUE;
	    }
	  else
	    {
	      fn = file->filename;
	      fa = FALSE;
	    }

	  if (bfd_my_archive (ls->section->owner) != NULL)
	    {
	      ln = bfd_get_filename (bfd_my_archive (ls->section->owner));
	      la = TRUE;
	    }
	  else
	    {
	      ln = ls->section->owner->filename;
	      la = FALSE;
	    }

	  i = filename_cmp (fn, ln);
	  if (i > 0)
	    continue;
	  else if (i < 0)
	    break;

	  if (fa || la)
	    {
	      if (fa)
		fn = file->filename;
	      if (la)
		ln = ls->section->owner->filename;

	      i = filename_cmp (fn, ln);
	      if (i > 0)
		continue;
	      else if (i < 0)
		break;
	    }
	}

      /* Here either the files are not sorted by name, or we are
	 looking at the sections for this file.  */

      if (sec != NULL
	  && sec->spec.sorted != none
	  && sec->spec.sorted != by_none)
	if (compare_section (sec->spec.sorted, section, ls->section) < 0)
	  break;
    }

  return l;
}

/* Expand a wild statement for a particular FILE.  SECTION may be
   NULL, in which case it is a wild card.  */

static void
output_section_callback (lang_wild_statement_type *ptr,
			 struct wildcard_list *sec,
			 asection *section,
			 struct flag_info *sflag_info,
			 lang_input_statement_type *file,
			 void *output)
{
  lang_statement_union_type *before;
  lang_output_section_statement_type *os;

  os = (lang_output_section_statement_type *) output;

  /* Exclude sections that match UNIQUE_SECTION_LIST.  */
  if (unique_section_p (section, os))
    return;

  before = wild_sort (ptr, sec, file, section);

  /* Here BEFORE points to the lang_input_section which
     should follow the one we are about to add.  If BEFORE
     is NULL, then the section should just go at the end
     of the current list.  */

  if (before == NULL)
    lang_add_section (&ptr->children, section, sflag_info, os);
  else
    {
      lang_statement_list_type list;
      lang_statement_union_type **pp;

      lang_list_init (&list);
      lang_add_section (&list, section, sflag_info, os);

      /* If we are discarding the section, LIST.HEAD will
	 be NULL.  */
      if (list.head != NULL)
	{
	  ASSERT (list.head->header.next == NULL);

	  for (pp = &ptr->children.head;
	       *pp != before;
	       pp = &(*pp)->header.next)
	    ASSERT (*pp != NULL);

	  list.head->header.next = *pp;
	  *pp = list.head;
	}
    }
}

/* Check if all sections in a wild statement for a particular FILE
   are readonly.  */

static void
check_section_callback (lang_wild_statement_type *ptr ATTRIBUTE_UNUSED,
			struct wildcard_list *sec ATTRIBUTE_UNUSED,
			asection *section,
			struct flag_info *sflag_info ATTRIBUTE_UNUSED,
			lang_input_statement_type *file ATTRIBUTE_UNUSED,
			void *output)
{
  lang_output_section_statement_type *os;

  os = (lang_output_section_statement_type *) output;

  /* Exclude sections that match UNIQUE_SECTION_LIST.  */
  if (unique_section_p (section, os))
    return;

  if (section->output_section == NULL && (section->flags & SEC_READONLY) == 0)
    os->all_input_readonly = FALSE;
}

/* This is passed a file name which must have been seen already and
   added to the statement tree.  We will see if it has been opened
   already and had its symbols read.  If not then we'll read it.  */

static lang_input_statement_type *
lookup_name (const char *name)
{
  lang_input_statement_type *search;

  for (search = (lang_input_statement_type *) input_file_chain.head;
       search != NULL;
       search = (lang_input_statement_type *) search->next_real_file)
    {
      /* Use the local_sym_name as the name of the file that has
	 already been loaded as filename might have been transformed
	 via the search directory lookup mechanism.  */
      const char *filename = search->local_sym_name;

      if (filename != NULL
	  && filename_cmp (filename, name) == 0)
	break;
    }

  if (search == NULL)
    search = new_afile (name, lang_input_file_is_search_file_enum,
			default_target, FALSE);

  /* If we have already added this file, or this file is not real
     don't add this file.  */
  if (search->flags.loaded || !search->flags.real)
    return search;

  if (! load_symbols (search, NULL))
    return NULL;

  return search;
}

/* Save LIST as a list of libraries whose symbols should not be exported.  */

struct excluded_lib
{
  char *name;
  struct excluded_lib *next;
};
static struct excluded_lib *excluded_libs;

void
add_excluded_libs (const char *list)
{
  const char *p = list, *end;

  while (*p != '\0')
    {
      struct excluded_lib *entry;
      end = strpbrk (p, ",:");
      if (end == NULL)
	end = p + strlen (p);
      entry = (struct excluded_lib *) xmalloc (sizeof (*entry));
      entry->next = excluded_libs;
      entry->name = (char *) xmalloc (end - p + 1);
      memcpy (entry->name, p, end - p);
      entry->name[end - p] = '\0';
      excluded_libs = entry;
      if (*end == '\0')
	break;
      p = end + 1;
    }
}

static void
check_excluded_libs (bfd *abfd)
{
  struct excluded_lib *lib = excluded_libs;

  while (lib)
    {
      int len = strlen (lib->name);
      const char *filename = lbasename (abfd->filename);

      if (strcmp (lib->name, "ALL") == 0)
	{
	  abfd->no_export = TRUE;
	  return;
	}

      if (filename_ncmp (lib->name, filename, len) == 0
	  && (filename[len] == '\0'
	      || (filename[len] == '.' && filename[len + 1] == 'a'
		  && filename[len + 2] == '\0')))
	{
	  abfd->no_export = TRUE;
	  return;
	}

      lib = lib->next;
    }
}

/* Get the symbols for an input file.  */

bfd_boolean
load_symbols (lang_input_statement_type *entry,
	      lang_statement_list_type *place)
{
  char **matching;

  if (entry->flags.loaded)
    return TRUE;

  ldfile_open_file (entry);

  /* Do not process further if the file was missing.  */
  if (entry->flags.missing_file)
    return TRUE;

  if (! bfd_check_format (entry->the_bfd, bfd_archive)
      && ! bfd_check_format_matches (entry->the_bfd, bfd_object, &matching))
    {
      bfd_error_type err;
      struct lang_input_statement_flags save_flags;
      extern FILE *yyin;

      err = bfd_get_error ();

      /* See if the emulation has some special knowledge.  */
      if (ldemul_unrecognized_file (entry))
	return TRUE;

      if (err == bfd_error_file_ambiguously_recognized)
	{
	  char **p;

	  einfo (_("%B: file not recognized: %E\n"), entry->the_bfd);
	  einfo (_("%B: matching formats:"), entry->the_bfd);
	  for (p = matching; *p != NULL; p++)
	    einfo (" %s", *p);
	  einfo ("%F\n");
	}
      else if (err != bfd_error_file_not_recognized
	       || place == NULL)
	einfo (_("%F%B: file not recognized: %E\n"), entry->the_bfd);

      bfd_close (entry->the_bfd);
      entry->the_bfd = NULL;

      /* Try to interpret the file as a linker script.  */
      save_flags = input_flags;
      ldfile_open_command_file (entry->filename);

      push_stat_ptr (place);
      input_flags.add_DT_NEEDED_for_regular
	= entry->flags.add_DT_NEEDED_for_regular;
      input_flags.add_DT_NEEDED_for_dynamic
	= entry->flags.add_DT_NEEDED_for_dynamic;
      input_flags.whole_archive = entry->flags.whole_archive;
      input_flags.dynamic = entry->flags.dynamic;

      ldfile_assumed_script = TRUE;
      parser_input = input_script;
      yyparse ();
      ldfile_assumed_script = FALSE;

      /* missing_file is sticky.  sysrooted will already have been
	 restored when seeing EOF in yyparse, but no harm to restore
	 again.  */
      save_flags.missing_file |= input_flags.missing_file;
      input_flags = save_flags;
      pop_stat_ptr ();
      fclose (yyin);
      yyin = NULL;
      entry->flags.loaded = TRUE;

      return TRUE;
    }

  if (ldemul_recognized_file (entry))
    return TRUE;

  /* We don't call ldlang_add_file for an archive.  Instead, the
     add_symbols entry point will call ldlang_add_file, via the
     add_archive_element callback, for each element of the archive
     which is used.  */
  switch (bfd_get_format (entry->the_bfd))
    {
    default:
      break;

    case bfd_object:
      if (!entry->flags.reload)
	ldlang_add_file (entry);
      if (trace_files || verbose)
	info_msg ("%I\n", entry);
      break;

    case bfd_archive:
      check_excluded_libs (entry->the_bfd);

      if (entry->flags.whole_archive)
	{
	  bfd *member = NULL;
	  bfd_boolean loaded = TRUE;

	  for (;;)
	    {
	      bfd *subsbfd;
	      member = bfd_openr_next_archived_file (entry->the_bfd, member);

	      if (member == NULL)
		break;

	      if (! bfd_check_format (member, bfd_object))
		{
		  einfo (_("%F%B: member %B in archive is not an object\n"),
			 entry->the_bfd, member);
		  loaded = FALSE;
		}

	      if (link_info.emitting_gnu_object_only)
		{
		  if (!cmdline_on_object_only_archive_list_p (member))
		    continue;
		}

	      subsbfd = member;
	      if (!(*link_info.callbacks
		    ->add_archive_element) (&link_info, member,
					    "--whole-archive", &subsbfd))
		abort ();

	      /* Potentially, the add_archive_element hook may have set a
		 substitute BFD for us.  */
	      if (!bfd_link_add_symbols (subsbfd, &link_info))
		{
		  einfo (_("%F%B: error adding symbols: %E\n"), member);
		  loaded = FALSE;
		}
	    }

	  entry->flags.loaded = loaded;
	  return loaded;
	}
      break;
    }

  if (bfd_link_add_symbols (entry->the_bfd, &link_info))
    entry->flags.loaded = TRUE;
  else
    einfo (_("%F%B: error adding symbols: %E\n"), entry->the_bfd);

  return entry->flags.loaded;
}

/* Handle a wild statement.  S->FILENAME or S->SECTION_LIST or both
   may be NULL, indicating that it is a wildcard.  Separate
   lang_input_section statements are created for each part of the
   expansion; they are added after the wild statement S.  OUTPUT is
   the output section.  */

static void
wild (lang_wild_statement_type *s,
      const char *target ATTRIBUTE_UNUSED,
      lang_output_section_statement_type *output)
{
  struct wildcard_list *sec;

  if (s->handler_data[0]
      && s->handler_data[0]->spec.sorted == by_name
      && !s->filenames_sorted)
    {
      lang_section_bst_type *tree;

      walk_wild (s, output_section_callback_fast, output);

      tree = s->tree;
      if (tree)
	{
	  output_section_callback_tree_to_list (s, tree, output);
	  s->tree = NULL;
	}
    }
  else
    walk_wild (s, output_section_callback, output);

  if (default_common_section == NULL)
    for (sec = s->section_list; sec != NULL; sec = sec->next)
      if (sec->spec.name != NULL && strcmp (sec->spec.name, "COMMON") == 0)
	{
	  /* Remember the section that common is going to in case we
	     later get something which doesn't know where to put it.  */
	  default_common_section = output;
	  break;
	}
}

/* Return TRUE iff target is the sought target.  */

static int
get_target (const bfd_target *target, void *data)
{
  const char *sought = (const char *) data;

  return strcmp (target->name, sought) == 0;
}

/* Like strcpy() but convert to lower case as well.  */

static void
stricpy (char *dest, char *src)
{
  char c;

  while ((c = *src++) != 0)
    *dest++ = TOLOWER (c);

  *dest = 0;
}

/* Remove the first occurrence of needle (if any) in haystack
   from haystack.  */

static void
strcut (char *haystack, char *needle)
{
  haystack = strstr (haystack, needle);

  if (haystack)
    {
      char *src;

      for (src = haystack + strlen (needle); *src;)
	*haystack++ = *src++;

      *haystack = 0;
    }
}

/* Compare two target format name strings.
   Return a value indicating how "similar" they are.  */

static int
name_compare (char *first, char *second)
{
  char *copy1;
  char *copy2;
  int result;

  copy1 = (char *) xmalloc (strlen (first) + 1);
  copy2 = (char *) xmalloc (strlen (second) + 1);

  /* Convert the names to lower case.  */
  stricpy (copy1, first);
  stricpy (copy2, second);

  /* Remove size and endian strings from the name.  */
  strcut (copy1, "big");
  strcut (copy1, "little");
  strcut (copy2, "big");
  strcut (copy2, "little");

  /* Return a value based on how many characters match,
     starting from the beginning.   If both strings are
     the same then return 10 * their length.  */
  for (result = 0; copy1[result] == copy2[result]; result++)
    if (copy1[result] == 0)
      {
	result *= 10;
	break;
      }

  free (copy1);
  free (copy2);

  return result;
}

/* Set by closest_target_match() below.  */
static const bfd_target *winner;

/* Scan all the valid bfd targets looking for one that has the endianness
   requirement that was specified on the command line, and is the nearest
   match to the original output target.  */

static int
closest_target_match (const bfd_target *target, void *data)
{
  const bfd_target *original = (const bfd_target *) data;

  if (command_line.endian == ENDIAN_BIG
      && target->byteorder != BFD_ENDIAN_BIG)
    return 0;

  if (command_line.endian == ENDIAN_LITTLE
      && target->byteorder != BFD_ENDIAN_LITTLE)
    return 0;

  /* Must be the same flavour.  */
  if (target->flavour != original->flavour)
    return 0;

  /* Ignore generic big and little endian elf vectors.  */
  if (strcmp (target->name, "elf32-big") == 0
      || strcmp (target->name, "elf64-big") == 0
      || strcmp (target->name, "elf32-little") == 0
      || strcmp (target->name, "elf64-little") == 0)
    return 0;

  /* If we have not found a potential winner yet, then record this one.  */
  if (winner == NULL)
    {
      winner = target;
      return 0;
    }

  /* Oh dear, we now have two potential candidates for a successful match.
     Compare their names and choose the better one.  */
  if (name_compare (target->name, original->name)
      > name_compare (winner->name, original->name))
    winner = target;

  /* Keep on searching until wqe have checked them all.  */
  return 0;
}

/* Return the BFD target format of the first input file.  */

static char *
get_first_input_target (void)
{
  char *target = NULL;

  LANG_FOR_EACH_INPUT_STATEMENT (s)
    {
      if (s->header.type == lang_input_statement_enum
	  && s->flags.real)
	{
	  ldfile_open_file (s);

	  if (s->the_bfd != NULL
	      && bfd_check_format (s->the_bfd, bfd_object))
	    {
	      target = bfd_get_target (s->the_bfd);

	      if (target != NULL)
		break;
	    }
	}
    }

  return target;
}

const char *
lang_get_output_target (void)
{
  const char *target;

  /* Has the user told us which output format to use?  */
  if (output_target != NULL)
    return output_target;

  /* No - has the current target been set to something other than
     the default?  */
  if (current_target != default_target && current_target != NULL)
    return current_target;

  /* No - can we determine the format of the first input file?  */
  target = get_first_input_target ();
  if (target != NULL)
    return target;

  /* Failed - use the default output target.  */
  return default_target;
}

/* Open the output file.  */

static void
open_output (const char *name)
{
  output_target = lang_get_output_target ();

  /* Has the user requested a particular endianness on the command
     line?  */
  if (command_line.endian != ENDIAN_UNSET)
    {
      const bfd_target *target;
      enum bfd_endian desired_endian;

      /* Get the chosen target.  */
      target = bfd_search_for_target (get_target, (void *) output_target);

      /* If the target is not supported, we cannot do anything.  */
      if (target != NULL)
	{
	  if (command_line.endian == ENDIAN_BIG)
	    desired_endian = BFD_ENDIAN_BIG;
	  else
	    desired_endian = BFD_ENDIAN_LITTLE;

	  /* See if the target has the wrong endianness.  This should
	     not happen if the linker script has provided big and
	     little endian alternatives, but some scrips don't do
	     this.  */
	  if (target->byteorder != desired_endian)
	    {
	      /* If it does, then see if the target provides
		 an alternative with the correct endianness.  */
	      if (target->alternative_target != NULL
		  && (target->alternative_target->byteorder == desired_endian))
		output_target = target->alternative_target->name;
	      else
		{
		  /* Try to find a target as similar as possible to
		     the default target, but which has the desired
		     endian characteristic.  */
		  bfd_search_for_target (closest_target_match,
					 (void *) target);

		  /* Oh dear - we could not find any targets that
		     satisfy our requirements.  */
		  if (winner == NULL)
		    einfo (_("%P: warning: could not find any targets"
			     " that match endianness requirement\n"));
		  else
		    output_target = winner->name;
		}
	    }
	}
    }

  link_info.output_bfd = bfd_openw (name, output_target);

  if (link_info.output_bfd == NULL)
    {
      if (bfd_get_error () == bfd_error_invalid_target)
	einfo (_("%P%F: target %s not found\n"), output_target);

      einfo (_("%P%F: cannot open output file %s: %E\n"), name);
    }

  delete_output_file_on_failure = TRUE;

  if (! bfd_set_format (link_info.output_bfd, bfd_object))
    einfo (_("%P%F:%s: can not make object file: %E\n"), name);
  if (! bfd_set_arch_mach (link_info.output_bfd,
			   ldfile_output_architecture,
			   ldfile_output_machine))
    einfo (_("%P%F:%s: can not set architecture: %E\n"), name);

  link_info.hash = bfd_link_hash_table_create (link_info.output_bfd);
  if (link_info.hash == NULL)
    einfo (_("%P%F: can not create hash table: %E\n"));

  bfd_set_gp_size (link_info.output_bfd, g_switch_value);
}

static void
ldlang_open_output (lang_statement_union_type *statement)
{
  switch (statement->header.type)
    {
    case lang_output_statement_enum:
      ASSERT (link_info.output_bfd == NULL);
      open_output (statement->output_statement.name);
      ldemul_set_output_arch ();
      if (config.magic_demand_paged && !link_info.relocatable)
	link_info.output_bfd->flags |= D_PAGED;
      else
	link_info.output_bfd->flags &= ~D_PAGED;
      if (config.text_read_only)
	link_info.output_bfd->flags |= WP_TEXT;
      else
	link_info.output_bfd->flags &= ~WP_TEXT;
      if (link_info.traditional_format)
	link_info.output_bfd->flags |= BFD_TRADITIONAL_FORMAT;
      else
	link_info.output_bfd->flags &= ~BFD_TRADITIONAL_FORMAT;
      break;

    case lang_target_statement_enum:
      current_target = statement->target_statement.target;
      break;
    default:
      break;
    }
}

/* Convert between addresses in bytes and sizes in octets.
   For currently supported targets, octets_per_byte is always a power
   of two, so we can use shifts.  */
#define TO_ADDR(X) ((X) >> opb_shift)
#define TO_SIZE(X) ((X) << opb_shift)

/* Support the above.  */
static unsigned int opb_shift = 0;

static void
init_opb (void)
{
  unsigned x = bfd_arch_mach_octets_per_byte (ldfile_output_architecture,
					      ldfile_output_machine);
  opb_shift = 0;
  if (x > 1)
    while ((x & 1) == 0)
      {
	x >>= 1;
	++opb_shift;
      }
  ASSERT (x == 1);
}

/* Open all the input files.  */

enum open_bfd_mode
  {
    OPEN_BFD_NORMAL = 0,
    OPEN_BFD_FORCE = 1,
    OPEN_BFD_RESCAN = 2
  };
#ifdef ENABLE_PLUGINS
static lang_input_statement_type *plugin_insert = NULL;
#endif

static void
open_input_bfds (lang_statement_union_type *s, enum open_bfd_mode mode)
{
  for (; s != NULL; s = s->header.next)
    {
      switch (s->header.type)
	{
	case lang_constructors_statement_enum:
	  open_input_bfds (constructor_list.head, mode);
	  break;
	case lang_output_section_statement_enum:
	  open_input_bfds (s->output_section_statement.children.head, mode);
	  break;
	case lang_wild_statement_enum:
	  /* Maybe we should load the file's symbols.  */
	  if ((mode & OPEN_BFD_RESCAN) == 0
	      && s->wild_statement.filename
	      && !wildcardp (s->wild_statement.filename)
	      && !archive_path (s->wild_statement.filename))
	    lookup_name (s->wild_statement.filename);
	  open_input_bfds (s->wild_statement.children.head, mode);
	  break;
	case lang_group_statement_enum:
	  {
	    struct bfd_link_hash_entry *undefs;

	    /* We must continually search the entries in the group
	       until no new symbols are added to the list of undefined
	       symbols.  */

	    do
	      {
		undefs = link_info.hash->undefs_tail;
		open_input_bfds (s->group_statement.children.head,
				 mode | OPEN_BFD_FORCE);
	      }
	    while (undefs != link_info.hash->undefs_tail);
	  }
	  break;
	case lang_target_statement_enum:
	  current_target = s->target_statement.target;
	  break;
	case lang_input_statement_enum:
	  if (s->input_statement.flags.real)
	    {
	      lang_statement_union_type **os_tail;
	      lang_statement_list_type add;
	      bfd *abfd;

	      s->input_statement.target = current_target;

	      /* If we are being called from within a group, and this
		 is an archive which has already been searched, then
		 force it to be researched unless the whole archive
		 has been loaded already.  Do the same for a rescan.
		 Likewise reload --as-needed shared libs.  */
	      if (mode != OPEN_BFD_NORMAL
#ifdef ENABLE_PLUGINS
		  && ((mode & OPEN_BFD_RESCAN) == 0
		      || plugin_insert == NULL)
#endif
		  && s->input_statement.flags.loaded
		  && (abfd = s->input_statement.the_bfd) != NULL
		  && ((bfd_get_format (abfd) == bfd_archive
		       && !s->input_statement.flags.whole_archive)
		      || (bfd_get_format (abfd) == bfd_object
			  && ((abfd->flags) & DYNAMIC) != 0
			  && s->input_statement.flags.add_DT_NEEDED_for_regular
			  && bfd_get_flavour (abfd) == bfd_target_elf_flavour
			  && (elf_dyn_lib_class (abfd) & DYN_AS_NEEDED) != 0)))
		{
		  s->input_statement.flags.loaded = FALSE;
		  s->input_statement.flags.reload = TRUE;
		}

	      os_tail = lang_output_section_statement.tail;
	      lang_list_init (&add);

	      if (! load_symbols (&s->input_statement, &add))
		config.make_executable = FALSE;

	      if (add.head != NULL)
		{
		  /* If this was a script with output sections then
		     tack any added statements on to the end of the
		     list.  This avoids having to reorder the output
		     section statement list.  Very likely the user
		     forgot -T, and whatever we do here will not meet
		     naive user expectations.  */
		  if (os_tail != lang_output_section_statement.tail)
		    {
		      einfo (_("%P: warning: %s contains output sections;"
			       " did you forget -T?\n"),
			     s->input_statement.filename);
		      *stat_ptr->tail = add.head;
		      stat_ptr->tail = add.tail;
		    }
		  else
		    {
		      *add.tail = s->header.next;
		      s->header.next = add.head;
		    }
		}
	    }
#ifdef ENABLE_PLUGINS
	  /* If we have found the point at which a plugin added new
	     files, clear plugin_insert to enable archive rescan.  */
	  if (&s->input_statement == plugin_insert)
	    plugin_insert = NULL;
#endif
	  break;
	case lang_assignment_statement_enum:
	  if (s->assignment_statement.exp->assign.defsym)
	    /* This is from a --defsym on the command line.  */
	    exp_fold_tree_no_dot (s->assignment_statement.exp);
	  break;
	default:
	  break;
	}
    }

  /* Exit if any of the files were missing.  */
  if (input_flags.missing_file)
    einfo ("%F");
}

/* Add the supplied name to the symbol table as an undefined reference.
   This is a two step process as the symbol table doesn't even exist at
   the time the ld command line is processed.  First we put the name
   on a list, then, once the output file has been opened, transfer the
   name to the symbol table.  */

typedef struct bfd_sym_chain ldlang_undef_chain_list_type;

#define ldlang_undef_chain_list_head entry_symbol.next

void
ldlang_add_undef (const char *const name, bfd_boolean cmdline)
{
  ldlang_undef_chain_list_type *new_undef;

  undef_from_cmdline = undef_from_cmdline || cmdline;
  new_undef = (ldlang_undef_chain_list_type *) stat_alloc (sizeof (*new_undef));
  new_undef->next = ldlang_undef_chain_list_head;
  ldlang_undef_chain_list_head = new_undef;

  new_undef->name = xstrdup (name);

  if (link_info.output_bfd != NULL)
    insert_undefined (new_undef->name);
}

/* Insert NAME as undefined in the symbol table.  */

static void
insert_undefined (const char *name)
{
  struct bfd_link_hash_entry *h;

  h = bfd_link_hash_lookup (link_info.hash, name, TRUE, FALSE, TRUE);
  if (h == NULL)
    einfo (_("%P%F: bfd_link_hash_lookup failed: %E\n"));
  if (h->type == bfd_link_hash_new)
    {
      h->type = bfd_link_hash_undefined;
      h->u.undef.abfd = NULL;
      bfd_link_add_undef (link_info.hash, h);
    }
}

/* Run through the list of undefineds created above and place them
   into the linker hash table as undefined symbols belonging to the
   script file.  */

static void
lang_place_undefineds (void)
{
  ldlang_undef_chain_list_type *ptr;

  for (ptr = ldlang_undef_chain_list_head; ptr != NULL; ptr = ptr->next)
    insert_undefined (ptr->name);
}

/* Check for all readonly or some readwrite sections.  */

static void
check_input_sections
  (lang_statement_union_type *s,
   lang_output_section_statement_type *output_section_statement)
{
  for (; s != (lang_statement_union_type *) NULL; s = s->header.next)
    {
      switch (s->header.type)
	{
	case lang_wild_statement_enum:
	  walk_wild (&s->wild_statement, check_section_callback,
		     output_section_statement);
	  if (! output_section_statement->all_input_readonly)
	    return;
	  break;
	case lang_constructors_statement_enum:
	  check_input_sections (constructor_list.head,
				output_section_statement);
	  if (! output_section_statement->all_input_readonly)
	    return;
	  break;
	case lang_group_statement_enum:
	  check_input_sections (s->group_statement.children.head,
				output_section_statement);
	  if (! output_section_statement->all_input_readonly)
	    return;
	  break;
	default:
	  break;
	}
    }
}

/* Update wildcard statements if needed.  */

static void
update_wild_statements (lang_statement_union_type *s)
{
  struct wildcard_list *sec;

  switch (sort_section)
    {
    default:
      FAIL ();

    case none:
      break;

    case by_name:
    case by_alignment:
      for (; s != NULL; s = s->header.next)
	{
	  switch (s->header.type)
	    {
	    default:
	      break;

	    case lang_wild_statement_enum:
	      for (sec = s->wild_statement.section_list; sec != NULL;
		   sec = sec->next)
		{
		  switch (sec->spec.sorted)
		    {
		    case none:
		      sec->spec.sorted = sort_section;
		      break;
		    case by_name:
		      if (sort_section == by_alignment)
			sec->spec.sorted = by_name_alignment;
		      break;
		    case by_alignment:
		      if (sort_section == by_name)
			sec->spec.sorted = by_alignment_name;
		      break;
		    default:
		      break;
		    }
		}
	      break;

	    case lang_constructors_statement_enum:
	      update_wild_statements (constructor_list.head);
	      break;

	    case lang_output_section_statement_enum:
	      /* Don't sort .init/.fini sections.  */
	      if (strcmp (s->output_section_statement.name, ".init") != 0
		  && strcmp (s->output_section_statement.name, ".fini") != 0)
		update_wild_statements
		  (s->output_section_statement.children.head);
	      break;

	    case lang_group_statement_enum:
	      update_wild_statements (s->group_statement.children.head);
	      break;
	    }
	}
      break;
    }
}

/* Open input files and attach to output sections.  */

static void
map_input_to_output_sections
  (lang_statement_union_type *s, const char *target,
   lang_output_section_statement_type *os)
{
  for (; s != NULL; s = s->header.next)
    {
      lang_output_section_statement_type *tos;
      flagword flags;

      switch (s->header.type)
	{
	case lang_wild_statement_enum:
	  wild (&s->wild_statement, target, os);
	  break;
	case lang_constructors_statement_enum:
	  map_input_to_output_sections (constructor_list.head,
					target,
					os);
	  break;
	case lang_output_section_statement_enum:
	  tos = &s->output_section_statement;
	  if (tos->constraint != 0)
	    {
	      if (tos->constraint != ONLY_IF_RW
		  && tos->constraint != ONLY_IF_RO)
		break;
	      tos->all_input_readonly = TRUE;
	      check_input_sections (tos->children.head, tos);
	      if (tos->all_input_readonly != (tos->constraint == ONLY_IF_RO))
		{
		  tos->constraint = -1;
		  break;
		}
	    }
	  map_input_to_output_sections (tos->children.head,
					target,
					tos);
	  break;
	case lang_output_statement_enum:
	  break;
	case lang_target_statement_enum:
	  target = s->target_statement.target;
	  break;
	case lang_group_statement_enum:
	  map_input_to_output_sections (s->group_statement.children.head,
					target,
					os);
	  break;
	case lang_data_statement_enum:
	  /* Make sure that any sections mentioned in the expression
	     are initialized.  */
	  exp_init_os (s->data_statement.exp);
	  /* The output section gets CONTENTS, ALLOC and LOAD, but
	     these may be overridden by the script.  */
	  flags = SEC_HAS_CONTENTS | SEC_ALLOC | SEC_LOAD;
	  switch (os->sectype)
	    {
	    case normal_section:
	    case overlay_section:
	      break;
	    case noalloc_section:
	      flags = SEC_HAS_CONTENTS;
	      break;
	    case noload_section:
	      if (bfd_get_flavour (link_info.output_bfd)
		  == bfd_target_elf_flavour)
		flags = SEC_NEVER_LOAD | SEC_ALLOC;
	      else
		flags = SEC_NEVER_LOAD | SEC_HAS_CONTENTS;
	      break;
	    }
	  if (os->bfd_section == NULL)
	    init_os (os, flags);
	  else
	    os->bfd_section->flags |= flags;
	  break;
	case lang_input_section_enum:
	  break;
	case lang_fill_statement_enum:
	case lang_object_symbols_statement_enum:
	case lang_reloc_statement_enum:
	case lang_padding_statement_enum:
	case lang_input_statement_enum:
	  if (os != NULL && os->bfd_section == NULL)
	    init_os (os, 0);
	  break;
	case lang_assignment_statement_enum:
	  if (os != NULL && os->bfd_section == NULL)
	    init_os (os, 0);

	  /* Make sure that any sections mentioned in the assignment
	     are initialized.  */
	  exp_init_os (s->assignment_statement.exp);
	  break;
	case lang_address_statement_enum:
	  /* Mark the specified section with the supplied address.
	     If this section was actually a segment marker, then the
	     directive is ignored if the linker script explicitly
	     processed the segment marker.  Originally, the linker
	     treated segment directives (like -Ttext on the
	     command-line) as section directives.  We honor the
	     section directive semantics for backwards compatibilty;
	     linker scripts that do not specifically check for
	     SEGMENT_START automatically get the old semantics.  */
	  if (!s->address_statement.segment
	      || !s->address_statement.segment->used)
	    {
	      const char *name = s->address_statement.section_name;

	      /* Create the output section statement here so that
		 orphans with a set address will be placed after other
		 script sections.  If we let the orphan placement code
		 place them in amongst other sections then the address
		 will affect following script sections, which is
		 likely to surprise naive users.  */
	      tos = lang_output_section_statement_lookup (name, 0, TRUE);
	      tos->addr_tree = s->address_statement.address;
	      if (tos->bfd_section == NULL)
		init_os (tos, 0);
	    }
	  break;
	case lang_insert_statement_enum:
	  break;
	}
    }
}

/* An insert statement snips out all the linker statements from the
   start of the list and places them after the output section
   statement specified by the insert.  This operation is complicated
   by the fact that we keep a doubly linked list of output section
   statements as well as the singly linked list of all statements.  */

static void
process_insert_statements (void)
{
  lang_statement_union_type **s;
  lang_output_section_statement_type *first_os = NULL;
  lang_output_section_statement_type *last_os = NULL;
  lang_output_section_statement_type *os;

  /* "start of list" is actually the statement immediately after
     the special abs_section output statement, so that it isn't
     reordered.  */
  s = &lang_output_section_statement.head;
  while (*(s = &(*s)->header.next) != NULL)
    {
      if ((*s)->header.type == lang_output_section_statement_enum)
	{
	  /* Keep pointers to the first and last output section
	     statement in the sequence we may be about to move.  */
	  os = &(*s)->output_section_statement;

	  ASSERT (last_os == NULL || last_os->next == os);
	  last_os = os;

	  /* Set constraint negative so that lang_output_section_find
	     won't match this output section statement.  At this
	     stage in linking constraint has values in the range
	     [-1, ONLY_IN_RW].  */
	  last_os->constraint = -2 - last_os->constraint;
	  if (first_os == NULL)
	    first_os = last_os;
	}
      else if ((*s)->header.type == lang_insert_statement_enum)
	{
	  lang_insert_statement_type *i = &(*s)->insert_statement;
	  lang_output_section_statement_type *where;
	  lang_statement_union_type **ptr;
	  lang_statement_union_type *first;

	  where = lang_output_section_find (i->where);
	  if (where != NULL && i->is_before)
	    {
	      do
		where = where->prev;
	      while (where != NULL && where->constraint < 0);
	    }
	  if (where == NULL)
	    {
	      einfo (_("%F%P: %s not found for insert\n"), i->where);
	      return;
	    }

	  /* Deal with reordering the output section statement list.  */
	  if (last_os != NULL)
	    {
	      asection *first_sec, *last_sec;
	      struct lang_output_section_statement_struct **next;

	      /* Snip out the output sections we are moving.  */
	      first_os->prev->next = last_os->next;
	      if (last_os->next == NULL)
		{
		  next = &first_os->prev->next;
		  lang_output_section_statement.tail
		    = (lang_statement_union_type **) next;
		}
	      else
		last_os->next->prev = first_os->prev;
	      /* Add them in at the new position.  */
	      last_os->next = where->next;
	      if (where->next == NULL)
		{
		  next = &last_os->next;
		  lang_output_section_statement.tail
		    = (lang_statement_union_type **) next;
		}
	      else
		where->next->prev = last_os;
	      first_os->prev = where;
	      where->next = first_os;

	      /* Move the bfd sections in the same way.  */
	      first_sec = NULL;
	      last_sec = NULL;
	      for (os = first_os; os != NULL; os = os->next)
		{
		  os->constraint = -2 - os->constraint;
		  if (os->bfd_section != NULL
		      && os->bfd_section->owner != NULL)
		    {
		      last_sec = os->bfd_section;
		      if (first_sec == NULL)
			first_sec = last_sec;
		    }
		  if (os == last_os)
		    break;
		}
	      if (last_sec != NULL)
		{
		  asection *sec = where->bfd_section;
		  if (sec == NULL)
		    sec = output_prev_sec_find (where);

		  /* The place we want to insert must come after the
		     sections we are moving.  So if we find no
		     section or if the section is the same as our
		     last section, then no move is needed.  */
		  if (sec != NULL && sec != last_sec)
		    {
		      /* Trim them off.  */
		      if (first_sec->prev != NULL)
			first_sec->prev->next = last_sec->next;
		      else
			link_info.output_bfd->sections = last_sec->next;
		      if (last_sec->next != NULL)
			last_sec->next->prev = first_sec->prev;
		      else
			link_info.output_bfd->section_last = first_sec->prev;
		      /* Add back.  */
		      last_sec->next = sec->next;
		      if (sec->next != NULL)
			sec->next->prev = last_sec;
		      else
			link_info.output_bfd->section_last = last_sec;
		      first_sec->prev = sec;
		      sec->next = first_sec;
		    }
		}

	      first_os = NULL;
	      last_os = NULL;
	    }

	  ptr = insert_os_after (where);
	  /* Snip everything after the abs_section output statement we
	     know is at the start of the list, up to and including
	     the insert statement we are currently processing.  */
	  first = lang_output_section_statement.head->header.next;
	  lang_output_section_statement.head->header.next = (*s)->header.next;
	  /* Add them back where they belong.  */
	  *s = *ptr;
	  if (*s == NULL)
	    statement_list.tail = s;
	  *ptr = first;
	  s = &lang_output_section_statement.head;
	}
    }

  /* Undo constraint twiddling.  */
  for (os = first_os; os != NULL; os = os->next)
    {
      os->constraint = -2 - os->constraint;
      if (os == last_os)
	break;
    }
}

/* An output section might have been removed after its statement was
   added.  For example, ldemul_before_allocation can remove dynamic
   sections if they turn out to be not needed.  Clean them up here.  */

void
strip_excluded_output_sections (void)
{
  lang_output_section_statement_type *os;

  /* Run lang_size_sections (if not already done).  */
  if (expld.phase != lang_mark_phase_enum)
    {
      expld.phase = lang_mark_phase_enum;
      expld.dataseg.phase = exp_dataseg_none;
      one_lang_size_sections_pass (NULL, FALSE);
      lang_reset_memory_regions ();
    }

  for (os = &lang_output_section_statement.head->output_section_statement;
       os != NULL;
       os = os->next)
    {
      asection *output_section;
      bfd_boolean exclude;

      if (os->constraint < 0)
	continue;

      output_section = os->bfd_section;
      if (output_section == NULL)
	continue;

      exclude = (output_section->rawsize == 0
		 && (output_section->flags & SEC_KEEP) == 0
		 && !bfd_section_removed_from_list (link_info.output_bfd,
						    output_section));

      /* Some sections have not yet been sized, notably .gnu.version,
	 .dynsym, .dynstr and .hash.  These all have SEC_LINKER_CREATED
	 input sections, so don't drop output sections that have such
	 input sections unless they are also marked SEC_EXCLUDE.  */
      if (exclude && output_section->map_head.s != NULL)
	{
	  asection *s;

	  for (s = output_section->map_head.s; s != NULL; s = s->map_head.s)
	    if ((s->flags & SEC_EXCLUDE) == 0
		&& ((s->flags & SEC_LINKER_CREATED) != 0
		    || link_info.emitrelocations))
	      {
		exclude = FALSE;
		break;
	      }
	}

      if (exclude)
	{
	  /* We don't set bfd_section to NULL since bfd_section of the
	     removed output section statement may still be used.  */
	  if (!os->update_dot)
	    os->ignored = TRUE;
	  output_section->flags |= SEC_EXCLUDE;
	  bfd_section_list_remove (link_info.output_bfd, output_section);
	  link_info.output_bfd->section_count--;
	}
    }
}

/* Called from ldwrite to clear out asection.map_head and
   asection.map_tail for use as link_orders in ldwrite.
   FIXME: Except for sh64elf.em which starts creating link_orders in
   its after_allocation routine so needs to call it early.  */

void
lang_clear_os_map (void)
{
  lang_output_section_statement_type *os;

  if (map_head_is_link_order)
    return;

  for (os = &lang_output_section_statement.head->output_section_statement;
       os != NULL;
       os = os->next)
    {
      asection *output_section;

      if (os->constraint < 0)
	continue;

      output_section = os->bfd_section;
      if (output_section == NULL)
	continue;

      /* TODO: Don't just junk map_head.s, turn them into link_orders.  */
      output_section->map_head.link_order = NULL;
      output_section->map_tail.link_order = NULL;
    }

  /* Stop future calls to lang_add_section from messing with map_head
     and map_tail link_order fields.  */
  map_head_is_link_order = TRUE;
}

static void
print_output_section_statement
  (lang_output_section_statement_type *output_section_statement)
{
  asection *section = output_section_statement->bfd_section;
  int len;

  if (output_section_statement != abs_output_section)
    {
      minfo ("\n%s", output_section_statement->name);

      if (section != NULL)
	{
	  print_dot = section->vma;

	  len = strlen (output_section_statement->name);
	  if (len >= SECTION_NAME_MAP_LENGTH - 1)
	    {
	      print_nl ();
	      len = 0;
	    }
	  while (len < SECTION_NAME_MAP_LENGTH)
	    {
	      print_space ();
	      ++len;
	    }

	  minfo ("0x%V %W", section->vma, section->size);

	  if (section->vma != section->lma)
	    minfo (_(" load address 0x%V"), section->lma);

	  if (output_section_statement->update_dot_tree != NULL)
	    exp_fold_tree (output_section_statement->update_dot_tree,
			   bfd_abs_section_ptr, &print_dot);
	}

      print_nl ();
    }

  print_statement_list (output_section_statement->children.head,
			output_section_statement);
}

static void
print_assignment (lang_assignment_statement_type *assignment,
		  lang_output_section_statement_type *output_section)
{
  unsigned int i;
  bfd_boolean is_dot;
  etree_type *tree;
  asection *osec;

  for (i = 0; i < SECTION_NAME_MAP_LENGTH; i++)
    print_space ();

  if (assignment->exp->type.node_class == etree_assert)
    {
      is_dot = FALSE;
      tree = assignment->exp->assert_s.child;
    }
  else
    {
      const char *dst = assignment->exp->assign.dst;

      is_dot = (dst[0] == '.' && dst[1] == 0);
      if (!is_dot)
	expld.assign_name = dst;
      tree = assignment->exp->assign.src;
    }

  osec = output_section->bfd_section;
  if (osec == NULL)
    osec = bfd_abs_section_ptr;
  exp_fold_tree (tree, osec, &print_dot);
  if (expld.result.valid_p)
    {
      bfd_vma value;

      if (assignment->exp->type.node_class == etree_assert
	  || is_dot
	  || expld.assign_name != NULL)
	{
	  value = expld.result.value;

	  if (expld.result.section != NULL)
	    value += expld.result.section->vma;

	  minfo ("0x%V", value);
	  if (is_dot)
	    print_dot = value;
	}
      else
	{
	  struct bfd_link_hash_entry *h;

	  h = bfd_link_hash_lookup (link_info.hash, assignment->exp->assign.dst,
				    FALSE, FALSE, TRUE);
	  if (h)
	    {
	      value = h->u.def.value;
	      value += h->u.def.section->output_section->vma;
	      value += h->u.def.section->output_offset;

	      minfo ("[0x%V]", value);
	    }
	  else
	    minfo ("[unresolved]");
	}
    }
  else
    {
      minfo ("*undef*   ");
#ifdef BFD64
      minfo ("        ");
#endif
    }
  expld.assign_name = NULL;

  minfo ("                ");
  exp_print_tree (assignment->exp);
  print_nl ();
}

static void
print_input_statement (lang_input_statement_type *statm)
{
  if (statm->filename != NULL
      && (statm->the_bfd == NULL
	  || (statm->the_bfd->flags & BFD_LINKER_CREATED) == 0))
    fprintf (config.map_file, "LOAD %s\n", statm->filename);
}

/* Print all symbols defined in a particular section.  This is called
   via bfd_link_hash_traverse, or by print_all_symbols.  */

static bfd_boolean
print_one_symbol (struct bfd_link_hash_entry *hash_entry, void *ptr)
{
  asection *sec = (asection *) ptr;

  if ((hash_entry->type == bfd_link_hash_defined
       || hash_entry->type == bfd_link_hash_defweak)
      && sec == hash_entry->u.def.section)
    {
      int i;

      for (i = 0; i < SECTION_NAME_MAP_LENGTH; i++)
	print_space ();
      minfo ("0x%V   ",
	     (hash_entry->u.def.value
	      + hash_entry->u.def.section->output_offset
	      + hash_entry->u.def.section->output_section->vma));

      minfo ("             %T\n", hash_entry->root.string);
    }

  return TRUE;
}

static int
hash_entry_addr_cmp (const void *a, const void *b)
{
  const struct bfd_link_hash_entry *l = *(const struct bfd_link_hash_entry **)a;
  const struct bfd_link_hash_entry *r = *(const struct bfd_link_hash_entry **)b;

  if (l->u.def.value < r->u.def.value)
    return -1;
  else if (l->u.def.value > r->u.def.value)
    return 1;
  else
    return 0;
}

static void
print_all_symbols (asection *sec)
{
  input_section_userdata_type *ud
    = (input_section_userdata_type *) get_userdata (sec);
  struct map_symbol_def *def;
  struct bfd_link_hash_entry **entries;
  unsigned int i;

  if (!ud)
    return;

  *ud->map_symbol_def_tail = 0;

  /* Sort the symbols by address.  */
  entries = (struct bfd_link_hash_entry **)
      obstack_alloc (&map_obstack, ud->map_symbol_def_count * sizeof (*entries));

  for (i = 0, def = ud->map_symbol_def_head; def; def = def->next, i++)
    entries[i] = def->entry;

  qsort (entries, ud->map_symbol_def_count, sizeof (*entries),
	 hash_entry_addr_cmp);

  /* Print the symbols.  */
  for (i = 0; i < ud->map_symbol_def_count; i++)
    print_one_symbol (entries[i], sec);

  obstack_free (&map_obstack, entries);
}

/* Print information about an input section to the map file.  */

static void
print_input_section (asection *i, bfd_boolean is_discarded)
{
  bfd_size_type size = i->size;
  int len;
  bfd_vma addr;

  init_opb ();

  print_space ();
  minfo ("%s", i->name);

  len = 1 + strlen (i->name);
  if (len >= SECTION_NAME_MAP_LENGTH - 1)
    {
      print_nl ();
      len = 0;
    }
  while (len < SECTION_NAME_MAP_LENGTH)
    {
      print_space ();
      ++len;
    }

  if (i->output_section != NULL
      && i->output_section->owner == link_info.output_bfd)
    addr = i->output_section->vma + i->output_offset;
  else
    {
      addr = print_dot;
      if (!is_discarded)
	size = 0;
    }

  minfo ("0x%V %W %B\n", addr, TO_ADDR (size), i->owner);

  if (size != i->rawsize && i->rawsize != 0)
    {
      len = SECTION_NAME_MAP_LENGTH + 3;
#ifdef BFD64
      len += 16;
#else
      len += 8;
#endif
      while (len > 0)
	{
	  print_space ();
	  --len;
	}

      minfo (_("%W (size before relaxing)\n"), i->rawsize);
    }

  if (i->output_section != NULL
      && i->output_section->owner == link_info.output_bfd)
    {
      if (link_info.reduce_memory_overheads)
	bfd_link_hash_traverse (link_info.hash, print_one_symbol, i);
      else
	print_all_symbols (i);

      /* Update print_dot, but make sure that we do not move it
	 backwards - this could happen if we have overlays and a
	 later overlay is shorter than an earier one.  */
      if (addr + TO_ADDR (size) > print_dot)
	print_dot = addr + TO_ADDR (size);
    }
}

static void
print_fill_statement (lang_fill_statement_type *fill)
{
  size_t size;
  unsigned char *p;
  fputs (" FILL mask 0x", config.map_file);
  for (p = fill->fill->data, size = fill->fill->size; size != 0; p++, size--)
    fprintf (config.map_file, "%02x", *p);
  fputs ("\n", config.map_file);
}

static void
print_data_statement (lang_data_statement_type *data)
{
  int i;
  bfd_vma addr;
  bfd_size_type size;
  const char *name;

  init_opb ();
  for (i = 0; i < SECTION_NAME_MAP_LENGTH; i++)
    print_space ();

  addr = data->output_offset;
  if (data->output_section != NULL)
    addr += data->output_section->vma;

  switch (data->type)
    {
    default:
      abort ();
    case BYTE:
      size = BYTE_SIZE;
      name = "BYTE";
      break;
    case SHORT:
      size = SHORT_SIZE;
      name = "SHORT";
      break;
    case LONG:
      size = LONG_SIZE;
      name = "LONG";
      break;
    case QUAD:
      size = QUAD_SIZE;
      name = "QUAD";
      break;
    case SQUAD:
      size = QUAD_SIZE;
      name = "SQUAD";
      break;
    }

  minfo ("0x%V %W %s 0x%v", addr, size, name, data->value);

  if (data->exp->type.node_class != etree_value)
    {
      print_space ();
      exp_print_tree (data->exp);
    }

  print_nl ();

  print_dot = addr + TO_ADDR (size);
}

/* Print an address statement.  These are generated by options like
   -Ttext.  */

static void
print_address_statement (lang_address_statement_type *address)
{
  minfo (_("Address of section %s set to "), address->section_name);
  exp_print_tree (address->address);
  print_nl ();
}

/* Print a reloc statement.  */

static void
print_reloc_statement (lang_reloc_statement_type *reloc)
{
  int i;
  bfd_vma addr;
  bfd_size_type size;

  init_opb ();
  for (i = 0; i < SECTION_NAME_MAP_LENGTH; i++)
    print_space ();

  addr = reloc->output_offset;
  if (reloc->output_section != NULL)
    addr += reloc->output_section->vma;

  size = bfd_get_reloc_size (reloc->howto);

  minfo ("0x%V %W RELOC %s ", addr, size, reloc->howto->name);

  if (reloc->name != NULL)
    minfo ("%s+", reloc->name);
  else
    minfo ("%s+", reloc->section->name);

  exp_print_tree (reloc->addend_exp);

  print_nl ();

  print_dot = addr + TO_ADDR (size);
}

static void
print_padding_statement (lang_padding_statement_type *s)
{
  int len;
  bfd_vma addr;

  init_opb ();
  minfo (" *fill*");

  len = sizeof " *fill*" - 1;
  while (len < SECTION_NAME_MAP_LENGTH)
    {
      print_space ();
      ++len;
    }

  addr = s->output_offset;
  if (s->output_section != NULL)
    addr += s->output_section->vma;
  minfo ("0x%V %W ", addr, (bfd_vma) s->size);

  if (s->fill->size != 0)
    {
      size_t size;
      unsigned char *p;
      for (p = s->fill->data, size = s->fill->size; size != 0; p++, size--)
	fprintf (config.map_file, "%02x", *p);
    }

  print_nl ();

  print_dot = addr + TO_ADDR (s->size);
}

static void
print_wild_statement (lang_wild_statement_type *w,
		      lang_output_section_statement_type *os)
{
  struct wildcard_list *sec;

  print_space ();

  if (w->filenames_sorted)
    minfo ("SORT(");
  if (w->filename != NULL)
    minfo ("%s", w->filename);
  else
    minfo ("*");
  if (w->filenames_sorted)
    minfo (")");

  minfo ("(");
  for (sec = w->section_list; sec; sec = sec->next)
    {
      if (sec->spec.sorted)
	minfo ("SORT(");
      if (sec->spec.exclude_name_list != NULL)
	{
	  name_list *tmp;
	  minfo ("EXCLUDE_FILE(%s", sec->spec.exclude_name_list->name);
	  for (tmp = sec->spec.exclude_name_list->next; tmp; tmp = tmp->next)
	    minfo (" %s", tmp->name);
	  minfo (") ");
	}
      if (sec->spec.name != NULL)
	minfo ("%s", sec->spec.name);
      else
	minfo ("*");
      if (sec->spec.sorted)
	minfo (")");
      if (sec->next)
	minfo (" ");
    }
  minfo (")");

  print_nl ();

  print_statement_list (w->children.head, os);
}

/* Print a group statement.  */

static void
print_group (lang_group_statement_type *s,
	     lang_output_section_statement_type *os)
{
  fprintf (config.map_file, "START GROUP\n");
  print_statement_list (s->children.head, os);
  fprintf (config.map_file, "END GROUP\n");
}

/* Print the list of statements in S.
   This can be called for any statement type.  */

static void
print_statement_list (lang_statement_union_type *s,
		      lang_output_section_statement_type *os)
{
  while (s != NULL)
    {
      print_statement (s, os);
      s = s->header.next;
    }
}

/* Print the first statement in statement list S.
   This can be called for any statement type.  */

static void
print_statement (lang_statement_union_type *s,
		 lang_output_section_statement_type *os)
{
  switch (s->header.type)
    {
    default:
      fprintf (config.map_file, _("Fail with %d\n"), s->header.type);
      FAIL ();
      break;
    case lang_constructors_statement_enum:
      if (constructor_list.head != NULL)
	{
	  if (constructors_sorted)
	    minfo (" SORT (CONSTRUCTORS)\n");
	  else
	    minfo (" CONSTRUCTORS\n");
	  print_statement_list (constructor_list.head, os);
	}
      break;
    case lang_wild_statement_enum:
      print_wild_statement (&s->wild_statement, os);
      break;
    case lang_address_statement_enum:
      print_address_statement (&s->address_statement);
      break;
    case lang_object_symbols_statement_enum:
      minfo (" CREATE_OBJECT_SYMBOLS\n");
      break;
    case lang_fill_statement_enum:
      print_fill_statement (&s->fill_statement);
      break;
    case lang_data_statement_enum:
      print_data_statement (&s->data_statement);
      break;
    case lang_reloc_statement_enum:
      print_reloc_statement (&s->reloc_statement);
      break;
    case lang_input_section_enum:
      print_input_section (s->input_section.section, FALSE);
      break;
    case lang_padding_statement_enum:
      print_padding_statement (&s->padding_statement);
      break;
    case lang_output_section_statement_enum:
      print_output_section_statement (&s->output_section_statement);
      break;
    case lang_assignment_statement_enum:
      print_assignment (&s->assignment_statement, os);
      break;
    case lang_target_statement_enum:
      fprintf (config.map_file, "TARGET(%s)\n", s->target_statement.target);
      break;
    case lang_output_statement_enum:
      minfo ("OUTPUT(%s", s->output_statement.name);
      if (output_target != NULL)
	minfo (" %s", output_target);
      minfo (")\n");
      break;
    case lang_input_statement_enum:
      print_input_statement (&s->input_statement);
      break;
    case lang_group_statement_enum:
      print_group (&s->group_statement, os);
      break;
    case lang_insert_statement_enum:
      minfo ("INSERT %s %s\n",
	     s->insert_statement.is_before ? "BEFORE" : "AFTER",
	     s->insert_statement.where);
      break;
    }
}

static void
print_statements (void)
{
  print_statement_list (statement_list.head, abs_output_section);
}

/* Print the first N statements in statement list S to STDERR.
   If N == 0, nothing is printed.
   If N < 0, the entire list is printed.
   Intended to be called from GDB.  */

void
dprint_statement (lang_statement_union_type *s, int n)
{
  FILE *map_save = config.map_file;

  config.map_file = stderr;

  if (n < 0)
    print_statement_list (s, abs_output_section);
  else
    {
      while (s && --n >= 0)
	{
	  print_statement (s, abs_output_section);
	  s = s->header.next;
	}
    }

  config.map_file = map_save;
}

static void
insert_pad (lang_statement_union_type **ptr,
	    fill_type *fill,
	    bfd_size_type alignment_needed,
	    asection *output_section,
	    bfd_vma dot)
{
  static fill_type zero_fill;
  lang_statement_union_type *pad = NULL;

  if (ptr != &statement_list.head)
    pad = ((lang_statement_union_type *)
	   ((char *) ptr - offsetof (lang_statement_union_type, header.next)));
  if (pad != NULL
      && pad->header.type == lang_padding_statement_enum
      && pad->padding_statement.output_section == output_section)
    {
      /* Use the existing pad statement.  */
    }
  else if ((pad = *ptr) != NULL
	   && pad->header.type == lang_padding_statement_enum
	   && pad->padding_statement.output_section == output_section)
    {
      /* Use the existing pad statement.  */
    }
  else
    {
      /* Make a new padding statement, linked into existing chain.  */
      pad = (lang_statement_union_type *)
	  stat_alloc (sizeof (lang_padding_statement_type));
      pad->header.next = *ptr;
      *ptr = pad;
      pad->header.type = lang_padding_statement_enum;
      pad->padding_statement.output_section = output_section;
      if (fill == NULL)
	fill = &zero_fill;
      pad->padding_statement.fill = fill;
    }
  pad->padding_statement.output_offset = dot - output_section->vma;
  pad->padding_statement.size = alignment_needed;
  output_section->size = TO_SIZE (dot + TO_ADDR (alignment_needed)
				  - output_section->vma);
}

/* Work out how much this section will move the dot point.  */

static bfd_vma
size_input_section
  (lang_statement_union_type **this_ptr,
   lang_output_section_statement_type *output_section_statement,
   fill_type *fill,
   bfd_vma dot)
{
  lang_input_section_type *is = &((*this_ptr)->input_section);
  asection *i = is->section;
  asection *o = output_section_statement->bfd_section;

  if (i->sec_info_type == SEC_INFO_TYPE_JUST_SYMS)
    i->output_offset = i->vma - o->vma;
  else if ((i->flags & SEC_EXCLUDE) != 0)
    i->output_offset = dot - o->vma;
  else
    {
      bfd_size_type alignment_needed;

      /* Align this section first to the input sections requirement,
	 then to the output section's requirement.  If this alignment
	 is greater than any seen before, then record it too.  Perform
	 the alignment by inserting a magic 'padding' statement.  */

      if (output_section_statement->subsection_alignment != -1)
	i->alignment_power = output_section_statement->subsection_alignment;

      if (o->alignment_power < i->alignment_power)
	o->alignment_power = i->alignment_power;

      alignment_needed = align_power (dot, i->alignment_power) - dot;

      if (alignment_needed != 0)
	{
	  insert_pad (this_ptr, fill, TO_SIZE (alignment_needed), o, dot);
	  dot += alignment_needed;
	}

      /* Remember where in the output section this input section goes.  */
      i->output_offset = dot - o->vma;

      /* Mark how big the output section must be to contain this now.  */
      dot += TO_ADDR (i->size);
      o->size = TO_SIZE (dot - o->vma);
    }

  return dot;
}

static int
sort_sections_by_lma (const void *arg1, const void *arg2)
{
  const asection *sec1 = *(const asection **) arg1;
  const asection *sec2 = *(const asection **) arg2;

  if (bfd_section_lma (sec1->owner, sec1)
      < bfd_section_lma (sec2->owner, sec2))
    return -1;
  else if (bfd_section_lma (sec1->owner, sec1)
	   > bfd_section_lma (sec2->owner, sec2))
    return 1;
  else if (sec1->id < sec2->id)
    return -1;
  else if (sec1->id > sec2->id)
    return 1;

  return 0;
}

#define IGNORE_SECTION(s) \
  ((s->flags & SEC_ALLOC) == 0				\
   || ((s->flags & SEC_THREAD_LOCAL) != 0		\
	&& (s->flags & SEC_LOAD) == 0))

/* Check to see if any allocated sections overlap with other allocated
   sections.  This can happen if a linker script specifies the output
   section addresses of the two sections.  Also check whether any memory
   region has overflowed.  */

static void
lang_check_section_addresses (void)
{
  asection *s, *p;
  asection **sections, **spp;
  unsigned int count;
  bfd_vma s_start;
  bfd_vma s_end;
  bfd_vma p_start;
  bfd_vma p_end;
  bfd_size_type amt;
  lang_memory_region_type *m;

  if (bfd_count_sections (link_info.output_bfd) <= 1)
    return;

  amt = bfd_count_sections (link_info.output_bfd) * sizeof (asection *);
  sections = (asection **) xmalloc (amt);

  /* Scan all sections in the output list.  */
  count = 0;
  for (s = link_info.output_bfd->sections; s != NULL; s = s->next)
    {
      /* Only consider loadable sections with real contents.  */
      if (!(s->flags & SEC_LOAD)
	  || !(s->flags & SEC_ALLOC)
	  || s->size == 0)
	continue;

      sections[count] = s;
      count++;
    }

  if (count <= 1)
    return;

  qsort (sections, (size_t) count, sizeof (asection *),
	 sort_sections_by_lma);

  spp = sections;
  s = *spp++;
  s_start = s->lma;
  s_end = s_start + TO_ADDR (s->size) - 1;
  for (count--; count; count--)
    {
      /* We must check the sections' LMA addresses not their VMA
	 addresses because overlay sections can have overlapping VMAs
	 but they must have distinct LMAs.  */
      p = s;
      p_start = s_start;
      p_end = s_end;
      s = *spp++;
      s_start = s->lma;
      s_end = s_start + TO_ADDR (s->size) - 1;

      /* Look for an overlap.  We have sorted sections by lma, so we
	 know that s_start >= p_start.  Besides the obvious case of
	 overlap when the current section starts before the previous
	 one ends, we also must have overlap if the previous section
	 wraps around the address space.  */
      if (s_start <= p_end
	  || p_end < p_start)
	einfo (_("%X%P: section %s loaded at [%V,%V] overlaps section %s loaded at [%V,%V]\n"),
	       s->name, s_start, s_end, p->name, p_start, p_end);
    }

  free (sections);

  /* If any memory region has overflowed, report by how much.
     We do not issue this diagnostic for regions that had sections
     explicitly placed outside their bounds; os_region_check's
     diagnostics are adequate for that case.

     FIXME: It is conceivable that m->current - (m->origin + m->length)
     might overflow a 32-bit integer.  There is, alas, no way to print
     a bfd_vma quantity in decimal.  */
  for (m = lang_memory_region_list; m; m = m->next)
    if (m->had_full_message)
      einfo (_("%X%P: region `%s' overflowed by %ld bytes\n"),
	     m->name_list.name, (long)(m->current - (m->origin + m->length)));

}

/* Make sure the new address is within the region.  We explicitly permit the
   current address to be at the exact end of the region when the address is
   non-zero, in case the region is at the end of addressable memory and the
   calculation wraps around.  */

static void
os_region_check (lang_output_section_statement_type *os,
		 lang_memory_region_type *region,
		 etree_type *tree,
		 bfd_vma rbase)
{
  if ((region->current < region->origin
       || (region->current - region->origin > region->length))
      && ((region->current != region->origin + region->length)
	  || rbase == 0))
    {
      if (tree != NULL)
	{
	  einfo (_("%X%P: address 0x%v of %B section `%s'"
		   " is not within region `%s'\n"),
		 region->current,
		 os->bfd_section->owner,
		 os->bfd_section->name,
		 region->name_list.name);
	}
      else if (!region->had_full_message)
	{
	  region->had_full_message = TRUE;

	  einfo (_("%X%P: %B section `%s' will not fit in region `%s'\n"),
		 os->bfd_section->owner,
		 os->bfd_section->name,
		 region->name_list.name);
	}
    }
}

/* Set the sizes for all the output sections.  */

static bfd_vma
lang_size_sections_1
  (lang_statement_union_type **prev,
   lang_output_section_statement_type *output_section_statement,
   fill_type *fill,
   bfd_vma dot,
   bfd_boolean *relax,
   bfd_boolean check_regions)
{
  lang_statement_union_type *s;

  /* Size up the sections from their constituent parts.  */
  for (s = *prev; s != NULL; s = s->header.next)
    {
      switch (s->header.type)
	{
	case lang_output_section_statement_enum:
	  {
	    bfd_vma newdot, after, dotdelta;
	    lang_output_section_statement_type *os;
	    lang_memory_region_type *r;
	    int section_alignment = 0;

	    os = &s->output_section_statement;
	    if (os->constraint == -1)
	      break;

	    /* FIXME: We shouldn't need to zero section vmas for ld -r
	       here, in lang_insert_orphan, or in the default linker scripts.
	       This is covering for coff backend linker bugs.  See PR6945.  */
	    if (os->addr_tree == NULL
		&& link_info.relocatable
		&& (bfd_get_flavour (link_info.output_bfd)
		    == bfd_target_coff_flavour))
	      os->addr_tree = exp_intop (0);
	    if (os->addr_tree != NULL)
	      {
		os->processed_vma = FALSE;
		exp_fold_tree (os->addr_tree, bfd_abs_section_ptr, &dot);

		if (expld.result.valid_p)
		  {
		    dot = expld.result.value;
		    if (expld.result.section != NULL)
		      dot += expld.result.section->vma;
		  }
		else if (expld.phase != lang_mark_phase_enum)
		  einfo (_("%F%S: non constant or forward reference"
			   " address expression for section %s\n"),
			 os->addr_tree, os->name);
	      }

	    if (os->bfd_section == NULL)
	      /* This section was removed or never actually created.  */
	      break;

	    /* If this is a COFF shared library section, use the size and
	       address from the input section.  FIXME: This is COFF
	       specific; it would be cleaner if there were some other way
	       to do this, but nothing simple comes to mind.  */
	    if (((bfd_get_flavour (link_info.output_bfd)
		  == bfd_target_ecoff_flavour)
		 || (bfd_get_flavour (link_info.output_bfd)
		     == bfd_target_coff_flavour))
		&& (os->bfd_section->flags & SEC_COFF_SHARED_LIBRARY) != 0)
	      {
		asection *input;

		if (os->children.head == NULL
		    || os->children.head->header.next != NULL
		    || (os->children.head->header.type
			!= lang_input_section_enum))
		  einfo (_("%P%X: Internal error on COFF shared library"
			   " section %s\n"), os->name);

		input = os->children.head->input_section.section;
		bfd_set_section_vma (os->bfd_section->owner,
				     os->bfd_section,
				     bfd_section_vma (input->owner, input));
		os->bfd_section->size = input->size;
		break;
	      }

	    newdot = dot;
	    dotdelta = 0;
	    if (bfd_is_abs_section (os->bfd_section))
	      {
		/* No matter what happens, an abs section starts at zero.  */
		ASSERT (os->bfd_section->vma == 0);
	      }
	    else
	      {
		if (os->addr_tree == NULL)
		  {
		    /* No address specified for this section, get one
		       from the region specification.  */
		    if (os->region == NULL
			|| ((os->bfd_section->flags & (SEC_ALLOC | SEC_LOAD))
			    && os->region->name_list.name[0] == '*'
			    && strcmp (os->region->name_list.name,
				       DEFAULT_MEMORY_REGION) == 0))
		      {
			os->region = lang_memory_default (os->bfd_section);
		      }

		    /* If a loadable section is using the default memory
		       region, and some non default memory regions were
		       defined, issue an error message.  */
		    if (!os->ignored
			&& !IGNORE_SECTION (os->bfd_section)
			&& ! link_info.relocatable
			&& check_regions
			&& strcmp (os->region->name_list.name,
				   DEFAULT_MEMORY_REGION) == 0
			&& lang_memory_region_list != NULL
			&& (strcmp (lang_memory_region_list->name_list.name,
				    DEFAULT_MEMORY_REGION) != 0
			    || lang_memory_region_list->next != NULL)
			&& expld.phase != lang_mark_phase_enum)
		      {
			/* By default this is an error rather than just a
			   warning because if we allocate the section to the
			   default memory region we can end up creating an
			   excessively large binary, or even seg faulting when
			   attempting to perform a negative seek.  See
			   sources.redhat.com/ml/binutils/2003-04/msg00423.html
			   for an example of this.  This behaviour can be
			   overridden by the using the --no-check-sections
			   switch.  */
			if (command_line.check_section_addresses)
			  einfo (_("%P%F: error: no memory region specified"
				   " for loadable section `%s'\n"),
				 bfd_get_section_name (link_info.output_bfd,
						       os->bfd_section));
			else
			  einfo (_("%P: warning: no memory region specified"
				   " for loadable section `%s'\n"),
				 bfd_get_section_name (link_info.output_bfd,
						       os->bfd_section));
		      }

		    newdot = os->region->current;
		    section_alignment = os->bfd_section->alignment_power;
		  }
		else
		  section_alignment = os->section_alignment;

		/* Align to what the section needs.  */
		if (section_alignment > 0)
		  {
		    bfd_vma savedot = newdot;
		    newdot = align_power (newdot, section_alignment);

		    dotdelta = newdot - savedot;
		    if (dotdelta != 0
			&& (config.warn_section_align
			    || os->addr_tree != NULL)
			&& expld.phase != lang_mark_phase_enum)
		      einfo (_("%P: warning: changing start of section"
			       " %s by %lu bytes\n"),
			     os->name, (unsigned long) dotdelta);
		  }

		bfd_set_section_vma (0, os->bfd_section, newdot);

		os->bfd_section->output_offset = 0;
	      }

	    lang_size_sections_1 (&os->children.head, os,
				  os->fill, newdot, relax, check_regions);

	    os->processed_vma = TRUE;

	    if (bfd_is_abs_section (os->bfd_section) || os->ignored)
	      /* Except for some special linker created sections,
		 no output section should change from zero size
		 after strip_excluded_output_sections.  A non-zero
		 size on an ignored section indicates that some
		 input section was not sized early enough.  */
	      ASSERT (os->bfd_section->size == 0);
	    else
	      {
		dot = os->bfd_section->vma;

		/* Put the section within the requested block size, or
		   align at the block boundary.  */
		after = ((dot
			  + TO_ADDR (os->bfd_section->size)
			  + os->block_value - 1)
			 & - (bfd_vma) os->block_value);

		os->bfd_section->size = TO_SIZE (after - os->bfd_section->vma);
	      }

	    /* Set section lma.  */
	    r = os->region;
	    if (r == NULL)
	      r = lang_memory_region_lookup (DEFAULT_MEMORY_REGION, FALSE);

	    if (os->load_base)
	      {
		bfd_vma lma = exp_get_abs_int (os->load_base, 0, "load base");
		os->bfd_section->lma = lma;
	      }
	    else if (os->lma_region != NULL)
	      {
		bfd_vma lma = os->lma_region->current;

		if (os->align_lma_with_input)
		  lma += dotdelta;
		else
		  {
		    /* When LMA_REGION is the same as REGION, align the LMA
		       as we did for the VMA, possibly including alignment
		       from the bfd section.  If a different region, then
		       only align according to the value in the output
		       statement.  */
		    if (os->lma_region != os->region)
		      section_alignment = os->section_alignment;
		    if (section_alignment > 0)
		      lma = align_power (lma, section_alignment);
		  }
		os->bfd_section->lma = lma;
	      }
	    else if (r->last_os != NULL
		     && (os->bfd_section->flags & SEC_ALLOC) != 0)
	      {
		bfd_vma lma;
		asection *last;

		last = r->last_os->output_section_statement.bfd_section;

		/* A backwards move of dot should be accompanied by
		   an explicit assignment to the section LMA (ie.
		   os->load_base set) because backwards moves can
		   create overlapping LMAs.  */
		if (dot < last->vma
		    && os->bfd_section->size != 0
		    && dot + os->bfd_section->size <= last->vma)
		  {
		    /* If dot moved backwards then leave lma equal to
		       vma.  This is the old default lma, which might
		       just happen to work when the backwards move is
		       sufficiently large.  Nag if this changes anything,
		       so people can fix their linker scripts.  */

		    if (last->vma != last->lma)
		      einfo (_("%P: warning: dot moved backwards before `%s'\n"),
			     os->name);
		  }
		else
		  {
		    /* If this is an overlay, set the current lma to that
		       at the end of the previous section.  */
		    if (os->sectype == overlay_section)
		      lma = last->lma + last->size;

		    /* Otherwise, keep the same lma to vma relationship
		       as the previous section.  */
		    else
		      lma = dot + last->lma - last->vma;

		    if (section_alignment > 0)
		      lma = align_power (lma, section_alignment);
		    os->bfd_section->lma = lma;
		  }
	      }
	    os->processed_lma = TRUE;

	    if (bfd_is_abs_section (os->bfd_section) || os->ignored)
	      break;

	    /* Keep track of normal sections using the default
	       lma region.  We use this to set the lma for
	       following sections.  Overlays or other linker
	       script assignment to lma might mean that the
	       default lma == vma is incorrect.
	       To avoid warnings about dot moving backwards when using
	       -Ttext, don't start tracking sections until we find one
	       of non-zero size or with lma set differently to vma.  */
	    if (((os->bfd_section->flags & SEC_HAS_CONTENTS) != 0
		 || (os->bfd_section->flags & SEC_THREAD_LOCAL) == 0)
		&& (os->bfd_section->flags & SEC_ALLOC) != 0
		&& (os->bfd_section->size != 0
		    || (r->last_os == NULL
			&& os->bfd_section->vma != os->bfd_section->lma)
		    || (r->last_os != NULL
			&& dot >= (r->last_os->output_section_statement
				   .bfd_section->vma)))
		&& os->lma_region == NULL
		&& !link_info.relocatable)
	      r->last_os = s;

	    /* .tbss sections effectively have zero size.  */
	    if ((os->bfd_section->flags & SEC_HAS_CONTENTS) != 0
		|| (os->bfd_section->flags & SEC_THREAD_LOCAL) == 0
		|| link_info.relocatable)
	      dotdelta = TO_ADDR (os->bfd_section->size);
	    else
	      dotdelta = 0;
	    dot += dotdelta;

	    if (os->update_dot_tree != 0)
	      exp_fold_tree (os->update_dot_tree, bfd_abs_section_ptr, &dot);

	    /* Update dot in the region ?
	       We only do this if the section is going to be allocated,
	       since unallocated sections do not contribute to the region's
	       overall size in memory.  */
	    if (os->region != NULL
		&& (os->bfd_section->flags & (SEC_ALLOC | SEC_LOAD)))
	      {
		os->region->current = dot;

		if (check_regions)
		  /* Make sure the new address is within the region.  */
		  os_region_check (os, os->region, os->addr_tree,
				   os->bfd_section->vma);

		if (os->lma_region != NULL && os->lma_region != os->region
		    && ((os->bfd_section->flags & SEC_LOAD)
			|| os->align_lma_with_input))
		  {
		    os->lma_region->current = os->bfd_section->lma + dotdelta;

		    if (check_regions)
		      os_region_check (os, os->lma_region, NULL,
				       os->bfd_section->lma);
		  }
	      }
	  }
	  break;

	case lang_constructors_statement_enum:
	  dot = lang_size_sections_1 (&constructor_list.head,
				      output_section_statement,
				      fill, dot, relax, check_regions);
	  break;

	case lang_data_statement_enum:
	  {
	    unsigned int size = 0;

	    s->data_statement.output_offset =
	      dot - output_section_statement->bfd_section->vma;
	    s->data_statement.output_section =
	      output_section_statement->bfd_section;

	    /* We might refer to provided symbols in the expression, and
	       need to mark them as needed.  */
	    exp_fold_tree (s->data_statement.exp, bfd_abs_section_ptr, &dot);

	    switch (s->data_statement.type)
	      {
	      default:
		abort ();
	      case QUAD:
	      case SQUAD:
		size = QUAD_SIZE;
		break;
	      case LONG:
		size = LONG_SIZE;
		break;
	      case SHORT:
		size = SHORT_SIZE;
		break;
	      case BYTE:
		size = BYTE_SIZE;
		break;
	      }
	    if (size < TO_SIZE ((unsigned) 1))
	      size = TO_SIZE ((unsigned) 1);
	    dot += TO_ADDR (size);
	    output_section_statement->bfd_section->size
	      = TO_SIZE (dot - output_section_statement->bfd_section->vma);

	  }
	  break;

	case lang_reloc_statement_enum:
	  {
	    int size;

	    s->reloc_statement.output_offset =
	      dot - output_section_statement->bfd_section->vma;
	    s->reloc_statement.output_section =
	      output_section_statement->bfd_section;
	    size = bfd_get_reloc_size (s->reloc_statement.howto);
	    dot += TO_ADDR (size);
	    output_section_statement->bfd_section->size
	      = TO_SIZE (dot - output_section_statement->bfd_section->vma);
	  }
	  break;

	case lang_wild_statement_enum:
	  dot = lang_size_sections_1 (&s->wild_statement.children.head,
				      output_section_statement,
				      fill, dot, relax, check_regions);
	  break;

	case lang_object_symbols_statement_enum:
	  link_info.create_object_symbols_section =
	    output_section_statement->bfd_section;
	  break;

	case lang_output_statement_enum:
	case lang_target_statement_enum:
	  break;

	case lang_input_section_enum:
	  {
	    asection *i;

	    i = s->input_section.section;
	    if (relax)
	      {
		bfd_boolean again;

		if (! bfd_relax_section (i->owner, i, &link_info, &again))
		  einfo (_("%P%F: can't relax section: %E\n"));
		if (again)
		  *relax = TRUE;
	      }
	    dot = size_input_section (prev, output_section_statement,
				      fill, dot);
	  }
	  break;

	case lang_input_statement_enum:
	  break;

	case lang_fill_statement_enum:
	  s->fill_statement.output_section =
	    output_section_statement->bfd_section;

	  fill = s->fill_statement.fill;
	  break;

	case lang_assignment_statement_enum:
	  {
	    bfd_vma newdot = dot;
	    etree_type *tree = s->assignment_statement.exp;

	    expld.dataseg.relro = exp_dataseg_relro_none;

	    exp_fold_tree (tree,
			   output_section_statement->bfd_section,
			   &newdot);

	    if (expld.dataseg.relro == exp_dataseg_relro_start)
	      {
		if (!expld.dataseg.relro_start_stat)
		  expld.dataseg.relro_start_stat = s;
		else
		  {
		    ASSERT (expld.dataseg.relro_start_stat == s);
		  }
	      }
	    else if (expld.dataseg.relro == exp_dataseg_relro_end)
	      {
		if (!expld.dataseg.relro_end_stat)
		  expld.dataseg.relro_end_stat = s;
		else
		  {
		    ASSERT (expld.dataseg.relro_end_stat == s);
		  }
	      }
	    expld.dataseg.relro = exp_dataseg_relro_none;

	    /* This symbol may be relative to this section.  */
	    if ((tree->type.node_class == etree_provided
		 || tree->type.node_class == etree_assign)
		&& (tree->assign.dst [0] != '.'
		    || tree->assign.dst [1] != '\0'))
	      output_section_statement->update_dot = 1;

	    if (!output_section_statement->ignored)
	      {
		if (output_section_statement == abs_output_section)
		  {
		    /* If we don't have an output section, then just adjust
		       the default memory address.  */
		    lang_memory_region_lookup (DEFAULT_MEMORY_REGION,
					       FALSE)->current = newdot;
		  }
		else if (newdot != dot)
		  {
		    /* Insert a pad after this statement.  We can't
		       put the pad before when relaxing, in case the
		       assignment references dot.  */
		    insert_pad (&s->header.next, fill, TO_SIZE (newdot - dot),
				output_section_statement->bfd_section, dot);

		    /* Don't neuter the pad below when relaxing.  */
		    s = s->header.next;

		    /* If dot is advanced, this implies that the section
		       should have space allocated to it, unless the
		       user has explicitly stated that the section
		       should not be allocated.  */
		    if (output_section_statement->sectype != noalloc_section
			&& (output_section_statement->sectype != noload_section
			    || (bfd_get_flavour (link_info.output_bfd)
				== bfd_target_elf_flavour)))
		      output_section_statement->bfd_section->flags |= SEC_ALLOC;
		  }
		dot = newdot;
	      }
	  }
	  break;

	case lang_padding_statement_enum:
	  /* If this is the first time lang_size_sections is called,
	     we won't have any padding statements.  If this is the
	     second or later passes when relaxing, we should allow
	     padding to shrink.  If padding is needed on this pass, it
	     will be added back in.  */
	  s->padding_statement.size = 0;

	  /* Make sure output_offset is valid.  If relaxation shrinks
	     the section and this pad isn't needed, it's possible to
	     have output_offset larger than the final size of the
	     section.  bfd_set_section_contents will complain even for
	     a pad size of zero.  */
	  s->padding_statement.output_offset
	    = dot - output_section_statement->bfd_section->vma;
	  break;

	case lang_group_statement_enum:
	  dot = lang_size_sections_1 (&s->group_statement.children.head,
				      output_section_statement,
				      fill, dot, relax, check_regions);
	  break;

	case lang_insert_statement_enum:
	  break;

	  /* We can only get here when relaxing is turned on.  */
	case lang_address_statement_enum:
	  break;

	default:
	  FAIL ();
	  break;
	}
      prev = &s->header.next;
    }
  return dot;
}

/* Callback routine that is used in _bfd_elf_map_sections_to_segments.
   The BFD library has set NEW_SEGMENT to TRUE iff it thinks that
   CURRENT_SECTION and PREVIOUS_SECTION ought to be placed into different
   segments.  We are allowed an opportunity to override this decision.  */

bfd_boolean
ldlang_override_segment_assignment (struct bfd_link_info * info ATTRIBUTE_UNUSED,
				    bfd * abfd ATTRIBUTE_UNUSED,
				    asection * current_section,
				    asection * previous_section,
				    bfd_boolean new_segment)
{
  lang_output_section_statement_type * cur;
  lang_output_section_statement_type * prev;

  /* The checks below are only necessary when the BFD library has decided
     that the two sections ought to be placed into the same segment.  */
  if (new_segment)
    return TRUE;

  /* Paranoia checks.  */
  if (current_section == NULL || previous_section == NULL)
    return new_segment;

  /* If this flag is set, the target never wants code and non-code
     sections comingled in the same segment.  */
  if (config.separate_code
      && ((current_section->flags ^ previous_section->flags) & SEC_CODE))
    return TRUE;

  /* Find the memory regions associated with the two sections.
     We call lang_output_section_find() here rather than scanning the list
     of output sections looking for a matching section pointer because if
     we have a large number of sections then a hash lookup is faster.  */
  cur  = lang_output_section_find (current_section->name);
  prev = lang_output_section_find (previous_section->name);

  /* More paranoia.  */
  if (cur == NULL || prev == NULL)
    return new_segment;

  /* If the regions are different then force the sections to live in
     different segments.  See the email thread starting at the following
     URL for the reasons why this is necessary:
     http://sourceware.org/ml/binutils/2007-02/msg00216.html  */
  return cur->region != prev->region;
}

void
one_lang_size_sections_pass (bfd_boolean *relax, bfd_boolean check_regions)
{
  lang_statement_iteration++;
  lang_size_sections_1 (&statement_list.head, abs_output_section,
			0, 0, relax, check_regions);
}

void
lang_size_sections (bfd_boolean *relax, bfd_boolean check_regions)
{
  expld.phase = lang_allocating_phase_enum;
  expld.dataseg.phase = exp_dataseg_none;

  one_lang_size_sections_pass (relax, check_regions);
  if (expld.dataseg.phase == exp_dataseg_end_seen
      && link_info.relro && expld.dataseg.relro_end)
    {
      /* If DATA_SEGMENT_ALIGN DATA_SEGMENT_RELRO_END pair was seen, try
	 to put expld.dataseg.relro_end on a (common) page boundary.  */
      bfd_vma min_base, relro_end, maxpage;

      expld.dataseg.phase = exp_dataseg_relro_adjust;
      maxpage = expld.dataseg.maxpagesize;
      /* MIN_BASE is the absolute minimum address we are allowed to start the
	 read-write segment (byte before will be mapped read-only).  */
      min_base = (expld.dataseg.min_base + maxpage - 1) & ~(maxpage - 1);
      expld.dataseg.base += (-expld.dataseg.relro_end
			     & (expld.dataseg.pagesize - 1));
      /* Compute the expected PT_GNU_RELRO segment end.  */
      relro_end = ((expld.dataseg.relro_end + expld.dataseg.pagesize - 1)
		   & ~(expld.dataseg.pagesize - 1));
      if (min_base + maxpage < expld.dataseg.base)
	{
	  expld.dataseg.base -= maxpage;
	  relro_end -= maxpage;
	}
      lang_reset_memory_regions ();
      one_lang_size_sections_pass (relax, check_regions);
      if (expld.dataseg.relro_end > relro_end)
	{
	  /* The alignment of sections between DATA_SEGMENT_ALIGN
	     and DATA_SEGMENT_RELRO_END can cause excessive padding to
	     be inserted at DATA_SEGMENT_RELRO_END.  Try to start a
	     bit lower so that the section alignments will fit in.  */
	  asection *sec;
	  unsigned int max_alignment_power = 0;

	  /* Find maximum alignment power of sections between
	     DATA_SEGMENT_ALIGN and DATA_SEGMENT_RELRO_END.  */
	  for (sec = link_info.output_bfd->sections; sec; sec = sec->next)
	    if (sec->vma >= expld.dataseg.base
		&& sec->vma < expld.dataseg.relro_end
		&& sec->alignment_power > max_alignment_power)
	      max_alignment_power = sec->alignment_power;

	  if (((bfd_vma) 1 << max_alignment_power) < expld.dataseg.pagesize)
	    {
	      /* Aligning the adjusted base guarantees the padding
		 between sections won't change.  This is better than
		 simply subtracting 1 << max_alignment_power which is
		 what we used to do here.  */
	      expld.dataseg.base &= ~((1 << max_alignment_power) - 1);
	      lang_reset_memory_regions ();
	      one_lang_size_sections_pass (relax, check_regions);
	    }
	}
      link_info.relro_start = expld.dataseg.base;
      link_info.relro_end = expld.dataseg.relro_end;
    }
  else if (expld.dataseg.phase == exp_dataseg_end_seen)
    {
      /* If DATA_SEGMENT_ALIGN DATA_SEGMENT_END pair was seen, check whether
	 a page could be saved in the data segment.  */
      bfd_vma first, last;

      first = -expld.dataseg.base & (expld.dataseg.pagesize - 1);
      last = expld.dataseg.end & (expld.dataseg.pagesize - 1);
      if (first && last
	  && ((expld.dataseg.base & ~(expld.dataseg.pagesize - 1))
	      != (expld.dataseg.end & ~(expld.dataseg.pagesize - 1)))
	  && first + last <= expld.dataseg.pagesize)
	{
	  expld.dataseg.phase = exp_dataseg_adjust;
	  lang_reset_memory_regions ();
	  one_lang_size_sections_pass (relax, check_regions);
	}
      else
	expld.dataseg.phase = exp_dataseg_done;
    }
  else
    expld.dataseg.phase = exp_dataseg_done;
}

static lang_output_section_statement_type *current_section;
static lang_assignment_statement_type *current_assign;
static bfd_boolean prefer_next_section;

/* Worker function for lang_do_assignments.  Recursiveness goes here.  */

static bfd_vma
lang_do_assignments_1 (lang_statement_union_type *s,
		       lang_output_section_statement_type *current_os,
		       fill_type *fill,
		       bfd_vma dot,
		       bfd_boolean *found_end)
{
  for (; s != NULL; s = s->header.next)
    {
      switch (s->header.type)
	{
	case lang_constructors_statement_enum:
	  dot = lang_do_assignments_1 (constructor_list.head,
				       current_os, fill, dot, found_end);
	  break;

	case lang_output_section_statement_enum:
	  {
	    lang_output_section_statement_type *os;

	    os = &(s->output_section_statement);
	    os->after_end = *found_end;
	    if (os->bfd_section != NULL && !os->ignored)
	      {
		if ((os->bfd_section->flags & SEC_ALLOC) != 0)
		  {
		    current_section = os;
		    prefer_next_section = FALSE;
		  }
		dot = os->bfd_section->vma;

		lang_do_assignments_1 (os->children.head,
				       os, os->fill, dot, found_end);

		/* .tbss sections effectively have zero size.  */
		if ((os->bfd_section->flags & SEC_HAS_CONTENTS) != 0
		    || (os->bfd_section->flags & SEC_THREAD_LOCAL) == 0
		    || link_info.relocatable)
		  dot += TO_ADDR (os->bfd_section->size);

		if (os->update_dot_tree != NULL)
		  exp_fold_tree (os->update_dot_tree, bfd_abs_section_ptr, &dot);
	      }
	  }
	  break;

	case lang_wild_statement_enum:

	  dot = lang_do_assignments_1 (s->wild_statement.children.head,
				       current_os, fill, dot, found_end);
	  break;

	case lang_object_symbols_statement_enum:
	case lang_output_statement_enum:
	case lang_target_statement_enum:
	  break;

	case lang_data_statement_enum:
	  exp_fold_tree (s->data_statement.exp, bfd_abs_section_ptr, &dot);
	  if (expld.result.valid_p)
	    {
	      s->data_statement.value = expld.result.value;
	      if (expld.result.section != NULL)
		s->data_statement.value += expld.result.section->vma;
	    }
	  else
	    einfo (_("%F%P: invalid data statement\n"));
	  {
	    unsigned int size;
	    switch (s->data_statement.type)
	      {
	      default:
		abort ();
	      case QUAD:
	      case SQUAD:
		size = QUAD_SIZE;
		break;
	      case LONG:
		size = LONG_SIZE;
		break;
	      case SHORT:
		size = SHORT_SIZE;
		break;
	      case BYTE:
		size = BYTE_SIZE;
		break;
	      }
	    if (size < TO_SIZE ((unsigned) 1))
	      size = TO_SIZE ((unsigned) 1);
	    dot += TO_ADDR (size);
	  }
	  break;

	case lang_reloc_statement_enum:
	  exp_fold_tree (s->reloc_statement.addend_exp,
			 bfd_abs_section_ptr, &dot);
	  if (expld.result.valid_p)
	    s->reloc_statement.addend_value = expld.result.value;
	  else
	    einfo (_("%F%P: invalid reloc statement\n"));
	  dot += TO_ADDR (bfd_get_reloc_size (s->reloc_statement.howto));
	  break;

	case lang_input_section_enum:
	  {
	    asection *in = s->input_section.section;

	    if ((in->flags & SEC_EXCLUDE) == 0)
	      dot += TO_ADDR (in->size);
	  }
	  break;

	case lang_input_statement_enum:
	  break;

	case lang_fill_statement_enum:
	  fill = s->fill_statement.fill;
	  break;

	case lang_assignment_statement_enum:
	  current_assign = &s->assignment_statement;
	  if (current_assign->exp->type.node_class != etree_assert)
	    {
	      const char *p = current_assign->exp->assign.dst;

	      if (current_os == abs_output_section && p[0] == '.' && p[1] == 0)
		prefer_next_section = TRUE;

	      while (*p == '_')
		++p;
	      if (strcmp (p, "end") == 0)
		*found_end = TRUE;
	    }
	  exp_fold_tree (s->assignment_statement.exp,
			 current_os->bfd_section,
			 &dot);
	  break;

	case lang_padding_statement_enum:
	  dot += TO_ADDR (s->padding_statement.size);
	  break;

	case lang_group_statement_enum:
	  dot = lang_do_assignments_1 (s->group_statement.children.head,
				       current_os, fill, dot, found_end);
	  break;

	case lang_insert_statement_enum:
	  break;

	case lang_address_statement_enum:
	  break;

	default:
	  FAIL ();
	  break;
	}
    }
  return dot;
}

void
lang_do_assignments (lang_phase_type phase)
{
  bfd_boolean found_end = FALSE;

  current_section = NULL;
  prefer_next_section = FALSE;
  expld.phase = phase;
  lang_statement_iteration++;
  lang_do_assignments_1 (statement_list.head,
			 abs_output_section, NULL, 0, &found_end);
}

/* For an assignment statement outside of an output section statement,
   choose the best of neighbouring output sections to use for values
   of "dot".  */

asection *
section_for_dot (void)
{
  asection *s;

  /* Assignments belong to the previous output section, unless there
     has been an assignment to "dot", in which case following
     assignments belong to the next output section.  (The assumption
     is that an assignment to "dot" is setting up the address for the
     next output section.)  Except that past the assignment to "_end"
     we always associate with the previous section.  This exception is
     for targets like SH that define an alloc .stack or other
     weirdness after non-alloc sections.  */
  if (current_section == NULL || prefer_next_section)
    {
      lang_statement_union_type *stmt;
      lang_output_section_statement_type *os;

      for (stmt = (lang_statement_union_type *) current_assign;
	   stmt != NULL;
	   stmt = stmt->header.next)
	if (stmt->header.type == lang_output_section_statement_enum)
	  break;

      os = &stmt->output_section_statement;
      while (os != NULL
	     && !os->after_end
	     && (os->bfd_section == NULL
		 || (os->bfd_section->flags & SEC_EXCLUDE) != 0
		 || bfd_section_removed_from_list (link_info.output_bfd,
						   os->bfd_section)))
	os = os->next;

      if (current_section == NULL || os == NULL || !os->after_end)
	{
	  if (os != NULL)
	    s = os->bfd_section;
	  else
	    s = link_info.output_bfd->section_last;
	  while (s != NULL
		 && ((s->flags & SEC_ALLOC) == 0
		     || (s->flags & SEC_THREAD_LOCAL) != 0))
	    s = s->prev;
	  if (s != NULL)
	    return s;

	  return bfd_abs_section_ptr;
	}
    }

  s = current_section->bfd_section;

  /* The section may have been stripped.  */
  while (s != NULL
	 && ((s->flags & SEC_EXCLUDE) != 0
	     || (s->flags & SEC_ALLOC) == 0
	     || (s->flags & SEC_THREAD_LOCAL) != 0
	     || bfd_section_removed_from_list (link_info.output_bfd, s)))
    s = s->prev;
  if (s == NULL)
    s = link_info.output_bfd->sections;
  while (s != NULL
	 && ((s->flags & SEC_ALLOC) == 0
	     || (s->flags & SEC_THREAD_LOCAL) != 0))
    s = s->next;
  if (s != NULL)
    return s;

  return bfd_abs_section_ptr;
}

/* Fix any .startof. or .sizeof. symbols.  When the assemblers see the
   operator .startof. (section_name), it produces an undefined symbol
   .startof.section_name.  Similarly, when it sees
   .sizeof. (section_name), it produces an undefined symbol
   .sizeof.section_name.  For all the output sections, we look for
   such symbols, and set them to the correct value.  */

static void
lang_set_startof (void)
{
  asection *s;

  if (link_info.relocatable)
    return;

  for (s = link_info.output_bfd->sections; s != NULL; s = s->next)
    {
      const char *secname;
      char *buf;
      struct bfd_link_hash_entry *h;

      secname = bfd_get_section_name (link_info.output_bfd, s);
      buf = (char *) xmalloc (10 + strlen (secname));

      sprintf (buf, ".startof.%s", secname);
      h = bfd_link_hash_lookup (link_info.hash, buf, FALSE, FALSE, TRUE);
      if (h != NULL && h->type == bfd_link_hash_undefined)
	{
	  h->type = bfd_link_hash_defined;
	  h->u.def.value = 0;
	  h->u.def.section = s;
	}

      sprintf (buf, ".sizeof.%s", secname);
      h = bfd_link_hash_lookup (link_info.hash, buf, FALSE, FALSE, TRUE);
      if (h != NULL && h->type == bfd_link_hash_undefined)
	{
	  h->type = bfd_link_hash_defined;
	  h->u.def.value = TO_ADDR (s->size);
	  h->u.def.section = bfd_abs_section_ptr;
	}

      free (buf);
    }
}

static void
lang_end (void)
{
  struct bfd_link_hash_entry *h;
  bfd_boolean warn;

  if ((link_info.relocatable && !link_info.gc_sections)
      || (link_info.shared && !link_info.executable))
    warn = entry_from_cmdline;
  else
    warn = TRUE;

  /* Force the user to specify a root when generating a relocatable with
     --gc-sections.  */
  if (link_info.gc_sections && link_info.relocatable
      && !(entry_from_cmdline || undef_from_cmdline))
    einfo (_("%P%F: gc-sections requires either an entry or "
	     "an undefined symbol\n"));

  if (entry_symbol.name == NULL)
    {
      /* No entry has been specified.  Look for the default entry, but
	 don't warn if we don't find it.  */
      entry_symbol.name = entry_symbol_default;
      warn = FALSE;
    }

  h = bfd_link_hash_lookup (link_info.hash, entry_symbol.name,
			    FALSE, FALSE, TRUE);
  if (h != NULL
      && (h->type == bfd_link_hash_defined
	  || h->type == bfd_link_hash_defweak)
      && h->u.def.section->output_section != NULL)
    {
      bfd_vma val;

      val = (h->u.def.value
	     + bfd_get_section_vma (link_info.output_bfd,
				    h->u.def.section->output_section)
	     + h->u.def.section->output_offset);
      if (! bfd_set_start_address (link_info.output_bfd, val))
	einfo (_("%P%F:%s: can't set start address\n"), entry_symbol.name);
    }
  else
    {
      bfd_vma val;
      const char *send;

      /* We couldn't find the entry symbol.  Try parsing it as a
	 number.  */
      val = bfd_scan_vma (entry_symbol.name, &send, 0);
      if (*send == '\0')
	{
	  if (! bfd_set_start_address (link_info.output_bfd, val))
	    einfo (_("%P%F: can't set start address\n"));
	}
      else
	{
	  asection *ts;

	  /* Can't find the entry symbol, and it's not a number.  Use
	     the first address in the text section.  */
	  ts = bfd_get_section_by_name (link_info.output_bfd, entry_section);
	  if (ts != NULL)
	    {
	      if (warn)
		einfo (_("%P: warning: cannot find entry symbol %s;"
			 " defaulting to %V\n"),
		       entry_symbol.name,
		       bfd_get_section_vma (link_info.output_bfd, ts));
	      if (!(bfd_set_start_address
		    (link_info.output_bfd,
		     bfd_get_section_vma (link_info.output_bfd, ts))))
		einfo (_("%P%F: can't set start address\n"));
	    }
	  else
	    {
	      if (warn)
		einfo (_("%P: warning: cannot find entry symbol %s;"
			 " not setting start address\n"),
		       entry_symbol.name);
	    }
	}
    }
}

/* This is a small function used when we want to ignore errors from
   BFD.  */

static void
ignore_bfd_errors (const char *s ATTRIBUTE_UNUSED, ...)
{
  /* Don't do anything.  */
}

/* Check that the architecture of all the input files is compatible
   with the output file.  Also call the backend to let it do any
   other checking that is needed.  */

static void
lang_check (void)
{
  lang_statement_union_type *file;
  bfd *input_bfd;
  const bfd_arch_info_type *compatible;

  for (file = file_chain.head; file != NULL; file = file->input_statement.next)
    {
#ifdef ENABLE_PLUGINS
      /* Don't check format of files claimed by plugin.  */
      if (file->input_statement.flags.claimed)
	continue;
#endif /* ENABLE_PLUGINS */
      input_bfd = file->input_statement.the_bfd;
      compatible
	= bfd_arch_get_compatible (input_bfd, link_info.output_bfd,
				   command_line.accept_unknown_input_arch);

      /* In general it is not possible to perform a relocatable
	 link between differing object formats when the input
	 file has relocations, because the relocations in the
	 input format may not have equivalent representations in
	 the output format (and besides BFD does not translate
	 relocs for other link purposes than a final link).  */
      if ((link_info.relocatable || link_info.emitrelocations)
	  && (compatible == NULL
	      || (bfd_get_flavour (input_bfd)
		  != bfd_get_flavour (link_info.output_bfd)))
	  && (bfd_get_file_flags (input_bfd) & HAS_RELOC) != 0)
	{
	  einfo (_("%P%F: Relocatable linking with relocations from"
		   " format %s (%B) to format %s (%B) is not supported\n"),
		 bfd_get_target (input_bfd), input_bfd,
		 bfd_get_target (link_info.output_bfd), link_info.output_bfd);
	  /* einfo with %F exits.  */
	}

      if (compatible == NULL)
	{
	  if (command_line.warn_mismatch)
	    einfo (_("%P%X: %s architecture of input file `%B'"
		     " is incompatible with %s output\n"),
		   bfd_printable_name (input_bfd), input_bfd,
		   bfd_printable_name (link_info.output_bfd));
	}
      else if (bfd_count_sections (input_bfd))
	{
	  /* If the input bfd has no contents, it shouldn't set the
	     private data of the output bfd.  */

	  bfd_error_handler_type pfn = NULL;

	  /* If we aren't supposed to warn about mismatched input
	     files, temporarily set the BFD error handler to a
	     function which will do nothing.  We still want to call
	     bfd_merge_private_bfd_data, since it may set up
	     information which is needed in the output file.  */
	  if (! command_line.warn_mismatch)
	    pfn = bfd_set_error_handler (ignore_bfd_errors);
	  if (! bfd_merge_private_bfd_data (input_bfd, link_info.output_bfd))
	    {
	      if (command_line.warn_mismatch)
		einfo (_("%P%X: failed to merge target specific data"
			 " of file %B\n"), input_bfd);
	    }
	  if (! command_line.warn_mismatch)
	    bfd_set_error_handler (pfn);
	}
    }
}

/* Look through all the global common symbols and attach them to the
   correct section.  The -sort-common command line switch may be used
   to roughly sort the entries by alignment.  */

static void
lang_common (void)
{
  if (command_line.inhibit_common_definition)
    return;
  if (link_info.relocatable
      && ! command_line.force_common_definition)
    return;

  if (! config.sort_common)
    bfd_link_hash_traverse (link_info.hash, lang_one_common, NULL);
  else
    {
      unsigned int power;

      if (config.sort_common == sort_descending)
	{
	  for (power = 4; power > 0; power--)
	    bfd_link_hash_traverse (link_info.hash, lang_one_common, &power);

	  power = 0;
	  bfd_link_hash_traverse (link_info.hash, lang_one_common, &power);
	}
      else
	{
	  for (power = 0; power <= 4; power++)
	    bfd_link_hash_traverse (link_info.hash, lang_one_common, &power);

	  power = (unsigned int) -1;
	  bfd_link_hash_traverse (link_info.hash, lang_one_common, &power);
	}
    }
}

/* Place one common symbol in the correct section.  */

static bfd_boolean
lang_one_common (struct bfd_link_hash_entry *h, void *info)
{
  unsigned int power_of_two;
  bfd_vma size;
  asection *section;

  if (h->type != bfd_link_hash_common)
    return TRUE;

  size = h->u.c.size;
  power_of_two = h->u.c.p->alignment_power;

  if (config.sort_common == sort_descending
      && power_of_two < *(unsigned int *) info)
    return TRUE;
  else if (config.sort_common == sort_ascending
	   && power_of_two > *(unsigned int *) info)
    return TRUE;

  section = h->u.c.p->section;
  if (!bfd_define_common_symbol (link_info.output_bfd, &link_info, h))
    einfo (_("%P%F: Could not define common symbol `%T': %E\n"),
	   h->root.string);

  if (config.map_file != NULL)
    {
      static bfd_boolean header_printed;
      int len;
      char *name;
      char buf[50];

      if (! header_printed)
	{
	  minfo (_("\nAllocating common symbols\n"));
	  minfo (_("Common symbol       size              file\n\n"));
	  header_printed = TRUE;
	}

      name = bfd_demangle (link_info.output_bfd, h->root.string,
			   DMGL_ANSI | DMGL_PARAMS);
      if (name == NULL)
	{
	  minfo ("%s", h->root.string);
	  len = strlen (h->root.string);
	}
      else
	{
	  minfo ("%s", name);
	  len = strlen (name);
	  free (name);
	}

      if (len >= 19)
	{
	  print_nl ();
	  len = 0;
	}
      while (len < 20)
	{
	  print_space ();
	  ++len;
	}

      minfo ("0x");
      if (size <= 0xffffffff)
	sprintf (buf, "%lx", (unsigned long) size);
      else
	sprintf_vma (buf, size);
      minfo ("%s", buf);
      len = strlen (buf);

      while (len < 16)
	{
	  print_space ();
	  ++len;
	}

      minfo ("%B\n", section->owner);
    }

  return TRUE;
}

/* Run through the input files and ensure that every input section has
   somewhere to go.  If one is found without a destination then create
   an input request and place it into the statement tree.  */

static void
lang_place_orphans (void)
{
  LANG_FOR_EACH_INPUT_STATEMENT (file)
    {
      asection *s;

      for (s = file->the_bfd->sections; s != NULL; s = s->next)
	{
	  if (s->output_section == NULL)
	    {
	      /* This section of the file is not attached, root
		 around for a sensible place for it to go.  */

	      if (file->flags.just_syms)
		bfd_link_just_syms (file->the_bfd, s, &link_info);
	      else if ((s->flags & SEC_EXCLUDE) != 0)
		s->output_section = bfd_abs_section_ptr;
	      else if (strcmp (s->name, "COMMON") == 0)
		{
		  /* This is a lonely common section which must have
		     come from an archive.  We attach to the section
		     with the wildcard.  */
		  if (! link_info.relocatable
		      || command_line.force_common_definition)
		    {
		      if (default_common_section == NULL)
			default_common_section
			  = lang_output_section_statement_lookup (".bss", 0,
								  TRUE);
		      lang_add_section (&default_common_section->children, s,
					NULL, default_common_section);
		    }
		}
	      else
		{
		  const char *name = s->name;
		  int constraint = 0;

		  if (config.unique_orphan_sections
		      || unique_section_p (s, NULL))
		    constraint = SPECIAL;

		  if (!ldemul_place_orphan (s, name, constraint))
		    {
		      lang_output_section_statement_type *os;
		      os = lang_output_section_statement_lookup (name,
								 constraint,
								 TRUE);
		      if (os->addr_tree == NULL
			  && (link_info.relocatable
			      || (s->flags & (SEC_LOAD | SEC_ALLOC)) == 0))
			os->addr_tree = exp_intop (0);
		      lang_add_section (&os->children, s, NULL, os);
		    }
		}
	    }
	}
    }
}

void
lang_set_flags (lang_memory_region_type *ptr, const char *flags, int invert)
{
  flagword *ptr_flags;

  ptr_flags = invert ? &ptr->not_flags : &ptr->flags;
  while (*flags)
    {
      switch (*flags)
	{
	case 'A': case 'a':
	  *ptr_flags |= SEC_ALLOC;
	  break;

	case 'R': case 'r':
	  *ptr_flags |= SEC_READONLY;
	  break;

	case 'W': case 'w':
	  *ptr_flags |= SEC_DATA;
	  break;

	case 'X': case 'x':
	  *ptr_flags |= SEC_CODE;
	  break;

	case 'L': case 'l':
	case 'I': case 'i':
	  *ptr_flags |= SEC_LOAD;
	  break;

	default:
	  einfo (_("%P%F: invalid syntax in flags\n"));
	  break;
	}
      flags++;
    }
}

/* Call a function on each input file.  This function will be called
   on an archive, but not on the elements.  */

void
lang_for_each_input_file (void (*func) (lang_input_statement_type *))
{
  lang_input_statement_type *f;

  for (f = (lang_input_statement_type *) input_file_chain.head;
       f != NULL;
       f = (lang_input_statement_type *) f->next_real_file)
    func (f);
}

/* Call a function on each file.  The function will be called on all
   the elements of an archive which are included in the link, but will
   not be called on the archive file itself.  */

void
lang_for_each_file (void (*func) (lang_input_statement_type *))
{
  LANG_FOR_EACH_INPUT_STATEMENT (f)
    {
      func (f);
    }
}

void
ldlang_add_file (lang_input_statement_type *entry)
{
  lang_statement_append (&file_chain,
			 (lang_statement_union_type *) entry,
			 &entry->next);

  /* The BFD linker needs to have a list of all input BFDs involved in
     a link.  */
  ASSERT (entry->the_bfd->link.next == NULL);
  ASSERT (entry->the_bfd != link_info.output_bfd);

  *link_info.input_bfds_tail = entry->the_bfd;
  link_info.input_bfds_tail = &entry->the_bfd->link.next;
  entry->the_bfd->usrdata = entry;
  bfd_set_gp_size (entry->the_bfd, g_switch_value);

  /* Look through the sections and check for any which should not be
     included in the link.  We need to do this now, so that we can
     notice when the backend linker tries to report multiple
     definition errors for symbols which are in sections we aren't
     going to link.  FIXME: It might be better to entirely ignore
     symbols which are defined in sections which are going to be
     discarded.  This would require modifying the backend linker for
     each backend which might set the SEC_LINK_ONCE flag.  If we do
     this, we should probably handle SEC_EXCLUDE in the same way.  */

  bfd_map_over_sections (entry->the_bfd, section_already_linked, entry);
}

void
lang_add_output (const char *name, int from_script)
{
  /* Make -o on command line override OUTPUT in script.  */
  if (!had_output_filename || !from_script)
    {
      output_filename = name;
      had_output_filename = TRUE;
    }
}

static int
topower (int x)
{
  unsigned int i = 1;
  int l;

  if (x < 0)
    return -1;

  for (l = 0; l < 32; l++)
    {
      if (i >= (unsigned int) x)
	return l;
      i <<= 1;
    }

  return 0;
}

lang_output_section_statement_type *
lang_enter_output_section_statement (const char *output_section_statement_name,
				     etree_type *address_exp,
				     enum section_type sectype,
				     etree_type *align,
				     etree_type *subalign,
				     etree_type *ebase,
				     int constraint,
				     int align_with_input)
{
  lang_output_section_statement_type *os;

  os = lang_output_section_statement_lookup (output_section_statement_name,
					     constraint, TRUE);
  current_section = os;

  if (os->addr_tree == NULL)
    {
      os->addr_tree = address_exp;
    }
  os->sectype = sectype;
  if (sectype != noload_section)
    os->flags = SEC_NO_FLAGS;
  else
    os->flags = SEC_NEVER_LOAD;
  os->block_value = 1;

  /* Make next things chain into subchain of this.  */
  push_stat_ptr (&os->children);

  os->align_lma_with_input = align_with_input == ALIGN_WITH_INPUT;
  if (os->align_lma_with_input && align != NULL)
    einfo (_("%F%P:%S: error: align with input and explicit align specified\n"), NULL);

  os->subsection_alignment =
    topower (exp_get_value_int (subalign, -1, "subsection alignment"));
  os->section_alignment =
    topower (exp_get_value_int (align, -1, "section alignment"));

  os->load_base = ebase;
  return os;
}

void
lang_final (void)
{
  lang_output_statement_type *new_stmt;

  new_stmt = new_stat (lang_output_statement, stat_ptr);
  new_stmt->name = output_filename;

}

/* Reset the current counters in the regions.  */

void
lang_reset_memory_regions (void)
{
  lang_memory_region_type *p = lang_memory_region_list;
  asection *o;
  lang_output_section_statement_type *os;

  for (p = lang_memory_region_list; p != NULL; p = p->next)
    {
      p->current = p->origin;
      p->last_os = NULL;
    }

  for (os = &lang_output_section_statement.head->output_section_statement;
       os != NULL;
       os = os->next)
    {
      os->processed_vma = FALSE;
      os->processed_lma = FALSE;
    }

  for (o = link_info.output_bfd->sections; o != NULL; o = o->next)
    {
      /* Save the last size for possible use by bfd_relax_section.  */
      o->rawsize = o->size;
      o->size = 0;
    }
}

/* Worker for lang_gc_sections_1.  */

static void
gc_section_callback (lang_wild_statement_type *ptr,
		     struct wildcard_list *sec ATTRIBUTE_UNUSED,
		     asection *section,
		     struct flag_info *sflag_info ATTRIBUTE_UNUSED,
		     lang_input_statement_type *file ATTRIBUTE_UNUSED,
		     void *data ATTRIBUTE_UNUSED)
{
  /* If the wild pattern was marked KEEP, the member sections
     should be as well.  */
  if (ptr->keep_sections)
    section->flags |= SEC_KEEP;
}

/* Iterate over sections marking them against GC.  */

static void
lang_gc_sections_1 (lang_statement_union_type *s)
{
  for (; s != NULL; s = s->header.next)
    {
      switch (s->header.type)
	{
	case lang_wild_statement_enum:
	  walk_wild (&s->wild_statement, gc_section_callback, NULL);
	  break;
	case lang_constructors_statement_enum:
	  lang_gc_sections_1 (constructor_list.head);
	  break;
	case lang_output_section_statement_enum:
	  lang_gc_sections_1 (s->output_section_statement.children.head);
	  break;
	case lang_group_statement_enum:
	  lang_gc_sections_1 (s->group_statement.children.head);
	  break;
	default:
	  break;
	}
    }
}

static void
lang_gc_sections (void)
{
  /* Keep all sections so marked in the link script.  */

  lang_gc_sections_1 (statement_list.head);

  /* SEC_EXCLUDE is ignored when doing a relocatable link, except in
     the special case of debug info.  (See bfd/stabs.c)
     Twiddle the flag here, to simplify later linker code.  */
  if (link_info.relocatable)
    {
      LANG_FOR_EACH_INPUT_STATEMENT (f)
	{
	  asection *sec;
#ifdef ENABLE_PLUGINS
	  if (f->flags.claimed)
	    continue;
#endif
	  for (sec = f->the_bfd->sections; sec != NULL; sec = sec->next)
	    if ((sec->flags & SEC_DEBUGGING) == 0)
	      sec->flags &= ~SEC_EXCLUDE;
	}
    }

  if (link_info.gc_sections)
    bfd_gc_sections (link_info.output_bfd, &link_info);
}

/* Worker for lang_find_relro_sections_1.  */

static void
find_relro_section_callback (lang_wild_statement_type *ptr ATTRIBUTE_UNUSED,
			     struct wildcard_list *sec ATTRIBUTE_UNUSED,
			     asection *section,
			     struct flag_info *sflag_info ATTRIBUTE_UNUSED,
			     lang_input_statement_type *file ATTRIBUTE_UNUSED,
			     void *data)
{
  /* Discarded, excluded and ignored sections effectively have zero
     size.  */
  if (section->output_section != NULL
      && section->output_section->owner == link_info.output_bfd
      && (section->output_section->flags & SEC_EXCLUDE) == 0
      && !IGNORE_SECTION (section)
      && section->size != 0)
    {
      bfd_boolean *has_relro_section = (bfd_boolean *) data;
      *has_relro_section = TRUE;
    }
}

/* Iterate over sections for relro sections.  */

static void
lang_find_relro_sections_1 (lang_statement_union_type *s,
			    bfd_boolean *has_relro_section)
{
  if (*has_relro_section)
    return;

  for (; s != NULL; s = s->header.next)
    {
      if (s == expld.dataseg.relro_end_stat)
	break;

      switch (s->header.type)
	{
	case lang_wild_statement_enum:
	  walk_wild (&s->wild_statement,
		     find_relro_section_callback,
		     has_relro_section);
	  break;
	case lang_constructors_statement_enum:
	  lang_find_relro_sections_1 (constructor_list.head,
				      has_relro_section);
	  break;
	case lang_output_section_statement_enum:
	  lang_find_relro_sections_1 (s->output_section_statement.children.head,
				      has_relro_section);
	  break;
	case lang_group_statement_enum:
	  lang_find_relro_sections_1 (s->group_statement.children.head,
				      has_relro_section);
	  break;
	default:
	  break;
	}
    }
}

static void
lang_find_relro_sections (void)
{
  bfd_boolean has_relro_section = FALSE;

  /* Check all sections in the link script.  */

  lang_find_relro_sections_1 (expld.dataseg.relro_start_stat,
			      &has_relro_section);

  if (!has_relro_section)
    link_info.relro = FALSE;
}

/* Relax all sections until bfd_relax_section gives up.  */

void
lang_relax_sections (bfd_boolean need_layout)
{
  if (RELAXATION_ENABLED)
    {
      /* We may need more than one relaxation pass.  */
      int i = link_info.relax_pass;

      /* The backend can use it to determine the current pass.  */
      link_info.relax_pass = 0;

      while (i--)
	{
	  /* Keep relaxing until bfd_relax_section gives up.  */
	  bfd_boolean relax_again;

	  link_info.relax_trip = -1;
	  do
	    {
	      link_info.relax_trip++;

	      /* Note: pe-dll.c does something like this also.  If you find
		 you need to change this code, you probably need to change
		 pe-dll.c also.  DJ  */

	      /* Do all the assignments with our current guesses as to
		 section sizes.  */
	      lang_do_assignments (lang_assigning_phase_enum);

	      /* We must do this after lang_do_assignments, because it uses
		 size.  */
	      lang_reset_memory_regions ();

	      /* Perform another relax pass - this time we know where the
		 globals are, so can make a better guess.  */
	      relax_again = FALSE;
	      lang_size_sections (&relax_again, FALSE);
	    }
	  while (relax_again);

	  link_info.relax_pass++;
	}
      need_layout = TRUE;
    }

  if (need_layout)
    {
      /* Final extra sizing to report errors.  */
      lang_do_assignments (lang_assigning_phase_enum);
      lang_reset_memory_regions ();
      lang_size_sections (NULL, TRUE);
    }
}

#ifdef ENABLE_PLUGINS
/* Find the insert point for the plugin's replacement files.  We
   place them after the first claimed real object file, or if the
   first claimed object is an archive member, after the last real
   object file immediately preceding the archive.  In the event
   no objects have been claimed at all, we return the first dummy
   object file on the list as the insert point; that works, but
   the callee must be careful when relinking the file_chain as it
   is not actually on that chain, only the statement_list and the
   input_file list; in that case, the replacement files must be
   inserted at the head of the file_chain.  */

static lang_input_statement_type *
find_replacements_insert_point (void)
{
  lang_input_statement_type *claim1, *lastobject;
  lastobject = &input_file_chain.head->input_statement;
  for (claim1 = &file_chain.head->input_statement;
       claim1 != NULL;
       claim1 = &claim1->next->input_statement)
    {
      if (claim1->flags.claimed)
	return claim1->flags.claim_archive ? lastobject : claim1;
      /* Update lastobject if this is a real object file.  */
      if (claim1->the_bfd && (claim1->the_bfd->my_archive == NULL))
	lastobject = claim1;
    }
  /* No files were claimed by the plugin.  Choose the last object
     file found on the list (maybe the first, dummy entry) as the
     insert point.  */
  return lastobject;
}

/* Insert SRCLIST into DESTLIST after given element by chaining
   on FIELD as the next-pointer.  (Counterintuitively does not need
   a pointer to the actual after-node itself, just its chain field.)  */

static void
lang_list_insert_after (lang_statement_list_type *destlist,
			lang_statement_list_type *srclist,
			lang_statement_union_type **field)
{
  *(srclist->tail) = *field;
  *field = srclist->head;
  if (destlist->tail == field)
    destlist->tail = srclist->tail;
}

/* Detach new nodes added to DESTLIST since the time ORIGLIST
   was taken as a copy of it and leave them in ORIGLIST.  */

static void
lang_list_remove_tail (lang_statement_list_type *destlist,
		       lang_statement_list_type *origlist)
{
  union lang_statement_union **savetail;
  /* Check that ORIGLIST really is an earlier state of DESTLIST.  */
  ASSERT (origlist->head == destlist->head);
  savetail = origlist->tail;
  origlist->head = *(savetail);
  origlist->tail = destlist->tail;
  destlist->tail = savetail;
  *savetail = NULL;
}
#endif /* ENABLE_PLUGINS */

void
lang_process (void)
{
  /* Finalize dynamic list.  */
  if (link_info.dynamic_list)
    lang_finalize_version_expr_head (&link_info.dynamic_list->head);

  current_target = default_target;

  /* Open the output file.  */
  lang_for_each_statement (ldlang_open_output);
  init_opb ();

  ldemul_create_output_section_statements ();

  /* Add to the hash table all undefineds on the command line.  */
  lang_place_undefineds ();

  if (!bfd_section_already_linked_table_init ())
    einfo (_("%P%F: Failed to create hash table\n"));

  /* Create a bfd for each input file.  */
  current_target = default_target;
  open_input_bfds (statement_list.head, OPEN_BFD_NORMAL);

#ifdef ENABLE_PLUGINS
  if (plugin_active_plugins_p ())
    {
      lang_statement_list_type added;
      lang_statement_list_type files, inputfiles;

      /* Now all files are read, let the plugin(s) decide if there
	 are any more to be added to the link before we call the
	 emulation's after_open hook.  We create a private list of
	 input statements for this purpose, which we will eventually
	 insert into the global statment list after the first claimed
	 file.  */
      added = *stat_ptr;
      /* We need to manipulate all three chains in synchrony.  */
      files = file_chain;
      inputfiles = input_file_chain;
      if (plugin_call_all_symbols_read ())
	einfo (_("%P%F: %s: plugin reported error after all symbols read\n"),
	       plugin_error_plugin ());
      /* Open any newly added files, updating the file chains.  */
      link_info.loading_lto_outputs = TRUE;
      open_input_bfds (*added.tail, OPEN_BFD_NORMAL);
      /* Restore the global list pointer now they have all been added.  */
      lang_list_remove_tail (stat_ptr, &added);
      /* And detach the fresh ends of the file lists.  */
      lang_list_remove_tail (&file_chain, &files);
      lang_list_remove_tail (&input_file_chain, &inputfiles);
      /* Were any new files added?  */
      if (added.head != NULL)
	{
	  /* If so, we will insert them into the statement list immediately
	     after the first input file that was claimed by the plugin.  */
	  plugin_insert = find_replacements_insert_point ();
	  /* If a plugin adds input files without having claimed any, we
	     don't really have a good idea where to place them.  Just putting
	     them at the start or end of the list is liable to leave them
	     outside the crtbegin...crtend range.  */
	  ASSERT (plugin_insert != NULL);
	  /* Splice the new statement list into the old one.  */
	  lang_list_insert_after (stat_ptr, &added,
				  &plugin_insert->header.next);
	  /* Likewise for the file chains.  */
	  lang_list_insert_after (&input_file_chain, &inputfiles,
				  &plugin_insert->next_real_file);
	  /* We must be careful when relinking file_chain; we may need to
	     insert the new files at the head of the list if the insert
	     point chosen is the dummy first input file.  */
	  if (plugin_insert->filename)
	    lang_list_insert_after (&file_chain, &files, &plugin_insert->next);
	  else
	    lang_list_insert_after (&file_chain, &files, &file_chain.head);

	  /* Rescan archives in case new undefined symbols have appeared.  */
	  open_input_bfds (statement_list.head, OPEN_BFD_RESCAN);
	}
    }
  else
#endif /* ENABLE_PLUGINS */
    if (link_info.relocatable)
    {
      /* Check if .gnu_object_only section should be created.  */
      bfd *p;
      int object_type;

      object_type = 0;
      for (p = link_info.input_bfds; p != (bfd *) NULL; p = p->link.next)
	{
	  object_type |= 1 << p->lto_type;
	  if ((object_type & (1 << lto_mixed_object)) != 0
	      || ((object_type
		   & (1 << lto_non_ir_object
		      | 1 << lto_ir_object))
		  == (1 << lto_non_ir_object | 1 << lto_ir_object)))
	    {
	      link_info.emit_gnu_object_only = TRUE;
	      break;
	    }
	}

      if (verbose
	  && (cmdline_object_only_file_list.head
	      || cmdline_object_only_archive_list.head))
	{
	  info_msg (_("Object-only input files:\n "));
	  print_cmdline_list (cmdline_object_only_file_list.head);
	  print_cmdline_list (cmdline_object_only_archive_list.head);
	}
    }

  link_info.gc_sym_list = &entry_symbol;
  if (entry_symbol.name == NULL)
    link_info.gc_sym_list = ldlang_undef_chain_list_head;

  ldemul_after_open ();
  if (config.map_file != NULL)
    lang_print_asneeded ();

  bfd_section_already_linked_table_free ();

  /* Make sure that we're not mixing architectures.  We call this
     after all the input files have been opened, but before we do any
     other processing, so that any operations merge_private_bfd_data
     does on the output file will be known during the rest of the
     link.  */
  lang_check ();

  /* Handle .exports instead of a version script if we're told to do so.  */
  if (command_line.version_exports_section)
    lang_do_version_exports_section ();

  /* Build all sets based on the information gathered from the input
     files.  */
  ldctor_build_sets ();

  /* PR 13683: We must rerun the assignments prior to running garbage
     collection in order to make sure that all symbol aliases are resolved.  */
  lang_do_assignments (lang_mark_phase_enum);
  expld.phase = lang_first_phase_enum;

  /* Remove unreferenced sections if asked to.  */
  lang_gc_sections ();

  /* Size up the common data.  */
  lang_common ();

  /* Update wild statements.  */
  update_wild_statements (statement_list.head);

  /* Run through the contours of the script and attach input sections
     to the correct output sections.  */
  lang_statement_iteration++;
  map_input_to_output_sections (statement_list.head, NULL, NULL);

  process_insert_statements ();

  /* Find any sections not attached explicitly and handle them.  */
  lang_place_orphans ();

  if (! link_info.relocatable)
    {
      asection *found;

      /* Merge SEC_MERGE sections.  This has to be done after GC of
	 sections, so that GCed sections are not merged, but before
	 assigning dynamic symbols, since removing whole input sections
	 is hard then.  */
      bfd_merge_sections (link_info.output_bfd, &link_info);

      /* Look for a text section and set the readonly attribute in it.  */
      found = bfd_get_section_by_name (link_info.output_bfd, ".text");

      if (found != NULL)
	{
	  if (config.text_read_only)
	    found->flags |= SEC_READONLY;
	  else
	    found->flags &= ~SEC_READONLY;
	}
    }

  /* Do anything special before sizing sections.  This is where ELF
     and other back-ends size dynamic sections.  */
  ldemul_before_allocation ();

  /* We must record the program headers before we try to fix the
     section positions, since they will affect SIZEOF_HEADERS.  */
  lang_record_phdrs ();

  /* Check relro sections.  */
  if (link_info.relro && ! link_info.relocatable)
    lang_find_relro_sections ();

  /* Size up the sections.  */
  lang_size_sections (NULL, ! RELAXATION_ENABLED);

  /* See if anything special should be done now we know how big
     everything is.  This is where relaxation is done.  */
  ldemul_after_allocation ();

  /* Fix any .startof. or .sizeof. symbols.  */
  lang_set_startof ();

  /* Do all the assignments, now that we know the final resting places
     of all the symbols.  */
  lang_do_assignments (lang_final_phase_enum);

  ldemul_finish ();

  /* Make sure that the section addresses make sense.  */
  if (command_line.check_section_addresses)
    lang_check_section_addresses ();

  lang_end ();
}

/* EXPORTED TO YACC */

void
lang_add_wild (struct wildcard_spec *filespec,
	       struct wildcard_list *section_list,
	       bfd_boolean keep_sections)
{
  struct wildcard_list *curr, *next;
  lang_wild_statement_type *new_stmt;

  /* Reverse the list as the parser puts it back to front.  */
  for (curr = section_list, section_list = NULL;
       curr != NULL;
       section_list = curr, curr = next)
    {
      if (curr->spec.name != NULL && strcmp (curr->spec.name, "COMMON") == 0)
	placed_commons = TRUE;

      next = curr->next;
      curr->next = section_list;
    }

  if (filespec != NULL && filespec->name != NULL)
    {
      if (strcmp (filespec->name, "*") == 0)
	filespec->name = NULL;
      else if (! wildcardp (filespec->name))
	lang_has_input_file = TRUE;
    }

  new_stmt = new_stat (lang_wild_statement, stat_ptr);
  new_stmt->filename = NULL;
  new_stmt->filenames_sorted = FALSE;
  new_stmt->section_flag_list = NULL;
  if (filespec != NULL)
    {
      new_stmt->filename = filespec->name;
      new_stmt->filenames_sorted = filespec->sorted == by_name;
      new_stmt->section_flag_list = filespec->section_flag_list;
    }
  new_stmt->section_list = section_list;
  new_stmt->keep_sections = keep_sections;
  lang_list_init (&new_stmt->children);
  analyze_walk_wild_section_handler (new_stmt);
}

void
lang_section_start (const char *name, etree_type *address,
		    const segment_type *segment)
{
  lang_address_statement_type *ad;

  ad = new_stat (lang_address_statement, stat_ptr);
  ad->section_name = name;
  ad->address = address;
  ad->segment = segment;
}

/* Set the start symbol to NAME.  CMDLINE is nonzero if this is called
   because of a -e argument on the command line, or zero if this is
   called by ENTRY in a linker script.  Command line arguments take
   precedence.  */

void
lang_add_entry (const char *name, bfd_boolean cmdline)
{
  if (entry_symbol.name == NULL
      || cmdline
      || ! entry_from_cmdline)
    {
      entry_symbol.name = name;
      entry_from_cmdline = cmdline;
    }
}

/* Set the default start symbol to NAME.  .em files should use this,
   not lang_add_entry, to override the use of "start" if neither the
   linker script nor the command line specifies an entry point.  NAME
   must be permanently allocated.  */
void
lang_default_entry (const char *name)
{
  entry_symbol_default = name;
}

void
lang_add_target (const char *name)
{
  lang_target_statement_type *new_stmt;

  new_stmt = new_stat (lang_target_statement, stat_ptr);
  new_stmt->target = name;
}

void
lang_add_map (const char *name)
{
  while (*name)
    {
      switch (*name)
	{
	case 'F':
	  map_option_f = TRUE;
	  break;
	}
      name++;
    }
}

void
lang_add_fill (fill_type *fill)
{
  lang_fill_statement_type *new_stmt;

  new_stmt = new_stat (lang_fill_statement, stat_ptr);
  new_stmt->fill = fill;
}

void
lang_add_data (int type, union etree_union *exp)
{
  lang_data_statement_type *new_stmt;

  new_stmt = new_stat (lang_data_statement, stat_ptr);
  new_stmt->exp = exp;
  new_stmt->type = type;
}

/* Create a new reloc statement.  RELOC is the BFD relocation type to
   generate.  HOWTO is the corresponding howto structure (we could
   look this up, but the caller has already done so).  SECTION is the
   section to generate a reloc against, or NAME is the name of the
   symbol to generate a reloc against.  Exactly one of SECTION and
   NAME must be NULL.  ADDEND is an expression for the addend.  */

void
lang_add_reloc (bfd_reloc_code_real_type reloc,
		reloc_howto_type *howto,
		asection *section,
		const char *name,
		union etree_union *addend)
{
  lang_reloc_statement_type *p = new_stat (lang_reloc_statement, stat_ptr);

  p->reloc = reloc;
  p->howto = howto;
  p->section = section;
  p->name = name;
  p->addend_exp = addend;

  p->addend_value = 0;
  p->output_section = NULL;
  p->output_offset = 0;
}

lang_assignment_statement_type *
lang_add_assignment (etree_type *exp)
{
  lang_assignment_statement_type *new_stmt;

  new_stmt = new_stat (lang_assignment_statement, stat_ptr);
  new_stmt->exp = exp;
  return new_stmt;
}

void
lang_add_attribute (enum statement_enum attribute)
{
  new_statement (attribute, sizeof (lang_statement_header_type), stat_ptr);
}

void
lang_startup (const char *name)
{
  if (first_file->filename != NULL)
    {
      einfo (_("%P%F: multiple STARTUP files\n"));
    }
  first_file->filename = name;
  first_file->local_sym_name = name;
  first_file->flags.real = TRUE;
}

void
lang_float (bfd_boolean maybe)
{
  lang_float_flag = maybe;
}


/* Work out the load- and run-time regions from a script statement, and
   store them in *LMA_REGION and *REGION respectively.

   MEMSPEC is the name of the run-time region, or the value of
   DEFAULT_MEMORY_REGION if the statement didn't specify one.
   LMA_MEMSPEC is the name of the load-time region, or null if the
   statement didn't specify one.HAVE_LMA_P is TRUE if the statement
   had an explicit load address.

   It is an error to specify both a load region and a load address.  */

static void
lang_get_regions (lang_memory_region_type **region,
		  lang_memory_region_type **lma_region,
		  const char *memspec,
		  const char *lma_memspec,
		  bfd_boolean have_lma,
		  bfd_boolean have_vma)
{
  *lma_region = lang_memory_region_lookup (lma_memspec, FALSE);

  /* If no runtime region or VMA has been specified, but the load region
     has been specified, then use the load region for the runtime region
     as well.  */
  if (lma_memspec != NULL
      && ! have_vma
      && strcmp (memspec, DEFAULT_MEMORY_REGION) == 0)
    *region = *lma_region;
  else
    *region = lang_memory_region_lookup (memspec, FALSE);

  if (have_lma && lma_memspec != 0)
    einfo (_("%X%P:%S: section has both a load address and a load region\n"),
	   NULL);
}

void
lang_leave_output_section_statement (fill_type *fill, const char *memspec,
				     lang_output_section_phdr_list *phdrs,
				     const char *lma_memspec)
{
  lang_get_regions (&current_section->region,
		    &current_section->lma_region,
		    memspec, lma_memspec,
		    current_section->load_base != NULL,
		    current_section->addr_tree != NULL);

  /* If this section has no load region or base, but uses the same
     region as the previous section, then propagate the previous
     section's load region.  */

  if (current_section->lma_region == NULL
      && current_section->load_base == NULL
      && current_section->addr_tree == NULL
      && current_section->region == current_section->prev->region)
    current_section->lma_region = current_section->prev->lma_region;

  current_section->fill = fill;
  current_section->phdrs = phdrs;
  pop_stat_ptr ();
}

void
lang_statement_append (lang_statement_list_type *list,
		       lang_statement_union_type *element,
		       lang_statement_union_type **field)
{
  *(list->tail) = element;
  list->tail = field;
}

/* Set the output format type.  -oformat overrides scripts.  */

void
lang_add_output_format (const char *format,
			const char *big,
			const char *little,
			int from_script)
{
  if (output_target == NULL || !from_script)
    {
      if (command_line.endian == ENDIAN_BIG
	  && big != NULL)
	format = big;
      else if (command_line.endian == ENDIAN_LITTLE
	       && little != NULL)
	format = little;

      output_target = format;
    }
}

void
lang_add_insert (const char *where, int is_before)
{
  lang_insert_statement_type *new_stmt;

  new_stmt = new_stat (lang_insert_statement, stat_ptr);
  new_stmt->where = where;
  new_stmt->is_before = is_before;
  saved_script_handle = previous_script_handle;
}

/* Enter a group.  This creates a new lang_group_statement, and sets
   stat_ptr to build new statements within the group.  */

void
lang_enter_group (void)
{
  lang_group_statement_type *g;

  g = new_stat (lang_group_statement, stat_ptr);
  lang_list_init (&g->children);
  push_stat_ptr (&g->children);
}

/* Leave a group.  This just resets stat_ptr to start writing to the
   regular list of statements again.  Note that this will not work if
   groups can occur inside anything else which can adjust stat_ptr,
   but currently they can't.  */

void
lang_leave_group (void)
{
  pop_stat_ptr ();
}

/* Add a new program header.  This is called for each entry in a PHDRS
   command in a linker script.  */

void
lang_new_phdr (const char *name,
	       etree_type *type,
	       bfd_boolean filehdr,
	       bfd_boolean phdrs,
	       etree_type *at,
	       etree_type *flags)
{
  struct lang_phdr *n, **pp;
  bfd_boolean hdrs;

  n = (struct lang_phdr *) stat_alloc (sizeof (struct lang_phdr));
  n->next = NULL;
  n->name = name;
  n->type = exp_get_value_int (type, 0, "program header type");
  n->filehdr = filehdr;
  n->phdrs = phdrs;
  n->at = at;
  n->flags = flags;

  hdrs = n->type == 1 && (phdrs || filehdr);

  for (pp = &lang_phdr_list; *pp != NULL; pp = &(*pp)->next)
    if (hdrs
	&& (*pp)->type == 1
	&& !((*pp)->filehdr || (*pp)->phdrs))
      {
	einfo (_("%X%P:%S: PHDRS and FILEHDR are not supported"
		 " when prior PT_LOAD headers lack them\n"), NULL);
	hdrs = FALSE;
      }

  *pp = n;
}

/* Record the program header information in the output BFD.  FIXME: We
   should not be calling an ELF specific function here.  */

static void
lang_record_phdrs (void)
{
  unsigned int alc;
  asection **secs;
  lang_output_section_phdr_list *last;
  struct lang_phdr *l;
  lang_output_section_statement_type *os;

  alc = 10;
  secs = (asection **) xmalloc (alc * sizeof (asection *));
  last = NULL;

  for (l = lang_phdr_list; l != NULL; l = l->next)
    {
      unsigned int c;
      flagword flags;
      bfd_vma at;

      c = 0;
      for (os = &lang_output_section_statement.head->output_section_statement;
	   os != NULL;
	   os = os->next)
	{
	  lang_output_section_phdr_list *pl;

	  if (os->constraint < 0)
	    continue;

	  pl = os->phdrs;
	  if (pl != NULL)
	    last = pl;
	  else
	    {
	      if (os->sectype == noload_section
		  || os->bfd_section == NULL
		  || (os->bfd_section->flags & SEC_ALLOC) == 0)
		continue;

	      /* Don't add orphans to PT_INTERP header.  */
	      if (l->type == 3)
		continue;

	      if (last == NULL)
		{
		  lang_output_section_statement_type * tmp_os;

		  /* If we have not run across a section with a program
		     header assigned to it yet, then scan forwards to find
		     one.  This prevents inconsistencies in the linker's
		     behaviour when a script has specified just a single
		     header and there are sections in that script which are
		     not assigned to it, and which occur before the first
		     use of that header. See here for more details:
		     http://sourceware.org/ml/binutils/2007-02/msg00291.html  */
		  for (tmp_os = os; tmp_os; tmp_os = tmp_os->next)
		    if (tmp_os->phdrs)
		      {
			last = tmp_os->phdrs;
			break;
		      }
		  if (last == NULL)
		    einfo (_("%F%P: no sections assigned to phdrs\n"));
		}
	      pl = last;
	    }

	  if (os->bfd_section == NULL)
	    continue;

	  for (; pl != NULL; pl = pl->next)
	    {
	      if (strcmp (pl->name, l->name) == 0)
		{
		  if (c >= alc)
		    {
		      alc *= 2;
		      secs = (asection **) xrealloc (secs,
						     alc * sizeof (asection *));
		    }
		  secs[c] = os->bfd_section;
		  ++c;
		  pl->used = TRUE;
		}
	    }
	}

      if (l->flags == NULL)
	flags = 0;
      else
	flags = exp_get_vma (l->flags, 0, "phdr flags");

      if (l->at == NULL)
	at = 0;
      else
	at = exp_get_vma (l->at, 0, "phdr load address");

      if (! bfd_record_phdr (link_info.output_bfd, l->type,
			     l->flags != NULL, flags, l->at != NULL,
			     at, l->filehdr, l->phdrs, c, secs))
	einfo (_("%F%P: bfd_record_phdr failed: %E\n"));
    }

  free (secs);

  /* Make sure all the phdr assignments succeeded.  */
  for (os = &lang_output_section_statement.head->output_section_statement;
       os != NULL;
       os = os->next)
    {
      lang_output_section_phdr_list *pl;

      if (os->constraint < 0
	  || os->bfd_section == NULL)
	continue;

      for (pl = os->phdrs;
	   pl != NULL;
	   pl = pl->next)
	if (! pl->used && strcmp (pl->name, "NONE") != 0)
	  einfo (_("%X%P: section `%s' assigned to non-existent phdr `%s'\n"),
		 os->name, pl->name);
    }
}

/* Record a list of sections which may not be cross referenced.  */

void
lang_add_nocrossref (lang_nocrossref_type *l)
{
  struct lang_nocrossrefs *n;

  n = (struct lang_nocrossrefs *) xmalloc (sizeof *n);
  n->next = nocrossref_list;
  n->list = l;
  nocrossref_list = n;

  /* Set notice_all so that we get informed about all symbols.  */
  link_info.notice_all = TRUE;
}

/* Overlay handling.  We handle overlays with some static variables.  */

/* The overlay virtual address.  */
static etree_type *overlay_vma;
/* And subsection alignment.  */
static etree_type *overlay_subalign;

/* An expression for the maximum section size seen so far.  */
static etree_type *overlay_max;

/* A list of all the sections in this overlay.  */

struct overlay_list {
  struct overlay_list *next;
  lang_output_section_statement_type *os;
};

static struct overlay_list *overlay_list;

/* Start handling an overlay.  */

void
lang_enter_overlay (etree_type *vma_expr, etree_type *subalign)
{
  /* The grammar should prevent nested overlays from occurring.  */
  ASSERT (overlay_vma == NULL
	  && overlay_subalign == NULL
	  && overlay_max == NULL);

  overlay_vma = vma_expr;
  overlay_subalign = subalign;
}

/* Start a section in an overlay.  We handle this by calling
   lang_enter_output_section_statement with the correct VMA.
   lang_leave_overlay sets up the LMA and memory regions.  */

void
lang_enter_overlay_section (const char *name)
{
  struct overlay_list *n;
  etree_type *size;

  lang_enter_output_section_statement (name, overlay_vma, overlay_section,
				       0, overlay_subalign, 0, 0, 0);

  /* If this is the first section, then base the VMA of future
     sections on this one.  This will work correctly even if `.' is
     used in the addresses.  */
  if (overlay_list == NULL)
    overlay_vma = exp_nameop (ADDR, name);

  /* Remember the section.  */
  n = (struct overlay_list *) xmalloc (sizeof *n);
  n->os = current_section;
  n->next = overlay_list;
  overlay_list = n;

  size = exp_nameop (SIZEOF, name);

  /* Arrange to work out the maximum section end address.  */
  if (overlay_max == NULL)
    overlay_max = size;
  else
    overlay_max = exp_binop (MAX_K, overlay_max, size);
}

/* Finish a section in an overlay.  There isn't any special to do
   here.  */

void
lang_leave_overlay_section (fill_type *fill,
			    lang_output_section_phdr_list *phdrs)
{
  const char *name;
  char *clean, *s2;
  const char *s1;
  char *buf;

  name = current_section->name;

  /* For now, assume that DEFAULT_MEMORY_REGION is the run-time memory
     region and that no load-time region has been specified.  It doesn't
     really matter what we say here, since lang_leave_overlay will
     override it.  */
  lang_leave_output_section_statement (fill, DEFAULT_MEMORY_REGION, phdrs, 0);

  /* Define the magic symbols.  */

  clean = (char *) xmalloc (strlen (name) + 1);
  s2 = clean;
  for (s1 = name; *s1 != '\0'; s1++)
    if (ISALNUM (*s1) || *s1 == '_')
      *s2++ = *s1;
  *s2 = '\0';

  buf = (char *) xmalloc (strlen (clean) + sizeof "__load_start_");
  sprintf (buf, "__load_start_%s", clean);
  lang_add_assignment (exp_provide (buf,
				    exp_nameop (LOADADDR, name),
				    FALSE));

  buf = (char *) xmalloc (strlen (clean) + sizeof "__load_stop_");
  sprintf (buf, "__load_stop_%s", clean);
  lang_add_assignment (exp_provide (buf,
				    exp_binop ('+',
					       exp_nameop (LOADADDR, name),
					       exp_nameop (SIZEOF, name)),
				    FALSE));

  free (clean);
}

/* Finish an overlay.  If there are any overlay wide settings, this
   looks through all the sections in the overlay and sets them.  */

void
lang_leave_overlay (etree_type *lma_expr,
		    int nocrossrefs,
		    fill_type *fill,
		    const char *memspec,
		    lang_output_section_phdr_list *phdrs,
		    const char *lma_memspec)
{
  lang_memory_region_type *region;
  lang_memory_region_type *lma_region;
  struct overlay_list *l;
  lang_nocrossref_type *nocrossref;

  lang_get_regions (&region, &lma_region,
		    memspec, lma_memspec,
		    lma_expr != NULL, FALSE);

  nocrossref = NULL;

  /* After setting the size of the last section, set '.' to end of the
     overlay region.  */
  if (overlay_list != NULL)
    {
      overlay_list->os->update_dot = 1;
      overlay_list->os->update_dot_tree
	= exp_assign (".", exp_binop ('+', overlay_vma, overlay_max), FALSE);
    }

  l = overlay_list;
  while (l != NULL)
    {
      struct overlay_list *next;

      if (fill != NULL && l->os->fill == NULL)
	l->os->fill = fill;

      l->os->region = region;
      l->os->lma_region = lma_region;

      /* The first section has the load address specified in the
	 OVERLAY statement.  The rest are worked out from that.
	 The base address is not needed (and should be null) if
	 an LMA region was specified.  */
      if (l->next == 0)
	{
	  l->os->load_base = lma_expr;
	  l->os->sectype = normal_section;
	}
      if (phdrs != NULL && l->os->phdrs == NULL)
	l->os->phdrs = phdrs;

      if (nocrossrefs)
	{
	  lang_nocrossref_type *nc;

	  nc = (lang_nocrossref_type *) xmalloc (sizeof *nc);
	  nc->name = l->os->name;
	  nc->next = nocrossref;
	  nocrossref = nc;
	}

      next = l->next;
      free (l);
      l = next;
    }

  if (nocrossref != NULL)
    lang_add_nocrossref (nocrossref);

  overlay_vma = NULL;
  overlay_list = NULL;
  overlay_max = NULL;
}

/* Version handling.  This is only useful for ELF.  */

/* If PREV is NULL, return first version pattern matching particular symbol.
   If PREV is non-NULL, return first version pattern matching particular
   symbol after PREV (previously returned by lang_vers_match).  */

static struct bfd_elf_version_expr *
lang_vers_match (struct bfd_elf_version_expr_head *head,
		 struct bfd_elf_version_expr *prev,
		 const char *sym)
{
  const char *c_sym;
  const char *cxx_sym = sym;
  const char *java_sym = sym;
  struct bfd_elf_version_expr *expr = NULL;
  enum demangling_styles curr_style;

  curr_style = CURRENT_DEMANGLING_STYLE;
  cplus_demangle_set_style (no_demangling);
  c_sym = bfd_demangle (link_info.output_bfd, sym, DMGL_NO_OPTS);
  if (!c_sym)
    c_sym = sym;
  cplus_demangle_set_style (curr_style);

  if (head->mask & BFD_ELF_VERSION_CXX_TYPE)
    {
      cxx_sym = bfd_demangle (link_info.output_bfd, sym,
			      DMGL_PARAMS | DMGL_ANSI);
      if (!cxx_sym)
	cxx_sym = sym;
    }
  if (head->mask & BFD_ELF_VERSION_JAVA_TYPE)
    {
      java_sym = bfd_demangle (link_info.output_bfd, sym, DMGL_JAVA);
      if (!java_sym)
	java_sym = sym;
    }

  if (head->htab && (prev == NULL || prev->literal))
    {
      struct bfd_elf_version_expr e;

      switch (prev ? prev->mask : 0)
	{
	case 0:
	  if (head->mask & BFD_ELF_VERSION_C_TYPE)
	    {
	      e.pattern = c_sym;
	      expr = (struct bfd_elf_version_expr *)
		  htab_find ((htab_t) head->htab, &e);
	      while (expr && strcmp (expr->pattern, c_sym) == 0)
		if (expr->mask == BFD_ELF_VERSION_C_TYPE)
		  goto out_ret;
		else
		  expr = expr->next;
	    }
	  /* Fallthrough */
	case BFD_ELF_VERSION_C_TYPE:
	  if (head->mask & BFD_ELF_VERSION_CXX_TYPE)
	    {
	      e.pattern = cxx_sym;
	      expr = (struct bfd_elf_version_expr *)
		  htab_find ((htab_t) head->htab, &e);
	      while (expr && strcmp (expr->pattern, cxx_sym) == 0)
		if (expr->mask == BFD_ELF_VERSION_CXX_TYPE)
		  goto out_ret;
		else
		  expr = expr->next;
	    }
	  /* Fallthrough */
	case BFD_ELF_VERSION_CXX_TYPE:
	  if (head->mask & BFD_ELF_VERSION_JAVA_TYPE)
	    {
	      e.pattern = java_sym;
	      expr = (struct bfd_elf_version_expr *)
		  htab_find ((htab_t) head->htab, &e);
	      while (expr && strcmp (expr->pattern, java_sym) == 0)
		if (expr->mask == BFD_ELF_VERSION_JAVA_TYPE)
		  goto out_ret;
		else
		  expr = expr->next;
	    }
	  /* Fallthrough */
	default:
	  break;
	}
    }

  /* Finally, try the wildcards.  */
  if (prev == NULL || prev->literal)
    expr = head->remaining;
  else
    expr = prev->next;
  for (; expr; expr = expr->next)
    {
      const char *s;

      if (!expr->pattern)
	continue;

      if (expr->pattern[0] == '*' && expr->pattern[1] == '\0')
	break;

      if (expr->mask == BFD_ELF_VERSION_JAVA_TYPE)
	s = java_sym;
      else if (expr->mask == BFD_ELF_VERSION_CXX_TYPE)
	s = cxx_sym;
      else
	s = c_sym;
      if (fnmatch (expr->pattern, s, 0) == 0)
	break;
    }

 out_ret:
  if (c_sym != sym)
    free ((char *) c_sym);
  if (cxx_sym != sym)
    free ((char *) cxx_sym);
  if (java_sym != sym)
    free ((char *) java_sym);
  return expr;
}

/* Return NULL if the PATTERN argument is a glob pattern, otherwise,
   return a pointer to the symbol name with any backslash quotes removed.  */

static const char *
realsymbol (const char *pattern)
{
  const char *p;
  bfd_boolean changed = FALSE, backslash = FALSE;
  char *s, *symbol = (char *) xmalloc (strlen (pattern) + 1);

  for (p = pattern, s = symbol; *p != '\0'; ++p)
    {
      /* It is a glob pattern only if there is no preceding
	 backslash.  */
      if (backslash)
	{
	  /* Remove the preceding backslash.  */
	  *(s - 1) = *p;
	  backslash = FALSE;
	  changed = TRUE;
	}
      else
	{
	  if (*p == '?' || *p == '*' || *p == '[')
	    {
	      free (symbol);
	      return NULL;
	    }

	  *s++ = *p;
	  backslash = *p == '\\';
	}
    }

  if (changed)
    {
      *s = '\0';
      return symbol;
    }
  else
    {
      free (symbol);
      return pattern;
    }
}

/* This is called for each variable name or match expression.  NEW_NAME is
   the name of the symbol to match, or, if LITERAL_P is FALSE, a glob
   pattern to be matched against symbol names.  */

struct bfd_elf_version_expr *
lang_new_vers_pattern (struct bfd_elf_version_expr *orig,
		       const char *new_name,
		       const char *lang,
		       bfd_boolean literal_p)
{
  struct bfd_elf_version_expr *ret;

  ret = (struct bfd_elf_version_expr *) xmalloc (sizeof *ret);
  ret->next = orig;
  ret->symver = 0;
  ret->script = 0;
  ret->literal = TRUE;
  ret->pattern = literal_p ? new_name : realsymbol (new_name);
  if (ret->pattern == NULL)
    {
      ret->pattern = new_name;
      ret->literal = FALSE;
    }

  if (lang == NULL || strcasecmp (lang, "C") == 0)
    ret->mask = BFD_ELF_VERSION_C_TYPE;
  else if (strcasecmp (lang, "C++") == 0)
    ret->mask = BFD_ELF_VERSION_CXX_TYPE;
  else if (strcasecmp (lang, "Java") == 0)
    ret->mask = BFD_ELF_VERSION_JAVA_TYPE;
  else
    {
      einfo (_("%X%P: unknown language `%s' in version information\n"),
	     lang);
      ret->mask = BFD_ELF_VERSION_C_TYPE;
    }

  return ldemul_new_vers_pattern (ret);
}

/* This is called for each set of variable names and match
   expressions.  */

struct bfd_elf_version_tree *
lang_new_vers_node (struct bfd_elf_version_expr *globals,
		    struct bfd_elf_version_expr *locals)
{
  struct bfd_elf_version_tree *ret;

  ret = (struct bfd_elf_version_tree *) xcalloc (1, sizeof *ret);
  ret->globals.list = globals;
  ret->locals.list = locals;
  ret->match = lang_vers_match;
  ret->name_indx = (unsigned int) -1;
  return ret;
}

/* This static variable keeps track of version indices.  */

static int version_index;

static hashval_t
version_expr_head_hash (const void *p)
{
  const struct bfd_elf_version_expr *e =
      (const struct bfd_elf_version_expr *) p;

  return htab_hash_string (e->pattern);
}

static int
version_expr_head_eq (const void *p1, const void *p2)
{
  const struct bfd_elf_version_expr *e1 =
      (const struct bfd_elf_version_expr *) p1;
  const struct bfd_elf_version_expr *e2 =
      (const struct bfd_elf_version_expr *) p2;

  return strcmp (e1->pattern, e2->pattern) == 0;
}

static void
lang_finalize_version_expr_head (struct bfd_elf_version_expr_head *head)
{
  size_t count = 0;
  struct bfd_elf_version_expr *e, *next;
  struct bfd_elf_version_expr **list_loc, **remaining_loc;

  for (e = head->list; e; e = e->next)
    {
      if (e->literal)
	count++;
      head->mask |= e->mask;
    }

  if (count)
    {
      head->htab = htab_create (count * 2, version_expr_head_hash,
				version_expr_head_eq, NULL);
      list_loc = &head->list;
      remaining_loc = &head->remaining;
      for (e = head->list; e; e = next)
	{
	  next = e->next;
	  if (!e->literal)
	    {
	      *remaining_loc = e;
	      remaining_loc = &e->next;
	    }
	  else
	    {
	      void **loc = htab_find_slot ((htab_t) head->htab, e, INSERT);

	      if (*loc)
		{
		  struct bfd_elf_version_expr *e1, *last;

		  e1 = (struct bfd_elf_version_expr *) *loc;
		  last = NULL;
		  do
		    {
		      if (e1->mask == e->mask)
			{
			  last = NULL;
			  break;
			}
		      last = e1;
		      e1 = e1->next;
		    }
		  while (e1 && strcmp (e1->pattern, e->pattern) == 0);

		  if (last == NULL)
		    {
		      /* This is a duplicate.  */
		      /* FIXME: Memory leak.  Sometimes pattern is not
			 xmalloced alone, but in larger chunk of memory.  */
		      /* free (e->pattern); */
		      free (e);
		    }
		  else
		    {
		      e->next = last->next;
		      last->next = e;
		    }
		}
	      else
		{
		  *loc = e;
		  *list_loc = e;
		  list_loc = &e->next;
		}
	    }
	}
      *remaining_loc = NULL;
      *list_loc = head->remaining;
    }
  else
    head->remaining = head->list;
}

/* This is called when we know the name and dependencies of the
   version.  */

void
lang_register_vers_node (const char *name,
			 struct bfd_elf_version_tree *version,
			 struct bfd_elf_version_deps *deps)
{
  struct bfd_elf_version_tree *t, **pp;
  struct bfd_elf_version_expr *e1;

  if (name == NULL)
    name = "";

  if (link_info.version_info != NULL
      && (name[0] == '\0' || link_info.version_info->name[0] == '\0'))
    {
      einfo (_("%X%P: anonymous version tag cannot be combined"
	       " with other version tags\n"));
      free (version);
      return;
    }

  /* Make sure this node has a unique name.  */
  for (t = link_info.version_info; t != NULL; t = t->next)
    if (strcmp (t->name, name) == 0)
      einfo (_("%X%P: duplicate version tag `%s'\n"), name);

  lang_finalize_version_expr_head (&version->globals);
  lang_finalize_version_expr_head (&version->locals);

  /* Check the global and local match names, and make sure there
     aren't any duplicates.  */

  for (e1 = version->globals.list; e1 != NULL; e1 = e1->next)
    {
      for (t = link_info.version_info; t != NULL; t = t->next)
	{
	  struct bfd_elf_version_expr *e2;

	  if (t->locals.htab && e1->literal)
	    {
	      e2 = (struct bfd_elf_version_expr *)
		  htab_find ((htab_t) t->locals.htab, e1);
	      while (e2 && strcmp (e1->pattern, e2->pattern) == 0)
		{
		  if (e1->mask == e2->mask)
		    einfo (_("%X%P: duplicate expression `%s'"
			     " in version information\n"), e1->pattern);
		  e2 = e2->next;
		}
	    }
	  else if (!e1->literal)
	    for (e2 = t->locals.remaining; e2 != NULL; e2 = e2->next)
	      if (strcmp (e1->pattern, e2->pattern) == 0
		  && e1->mask == e2->mask)
		einfo (_("%X%P: duplicate expression `%s'"
			 " in version information\n"), e1->pattern);
	}
    }

  for (e1 = version->locals.list; e1 != NULL; e1 = e1->next)
    {
      for (t = link_info.version_info; t != NULL; t = t->next)
	{
	  struct bfd_elf_version_expr *e2;

	  if (t->globals.htab && e1->literal)
	    {
	      e2 = (struct bfd_elf_version_expr *)
		  htab_find ((htab_t) t->globals.htab, e1);
	      while (e2 && strcmp (e1->pattern, e2->pattern) == 0)
		{
		  if (e1->mask == e2->mask)
		    einfo (_("%X%P: duplicate expression `%s'"
			     " in version information\n"),
			   e1->pattern);
		  e2 = e2->next;
		}
	    }
	  else if (!e1->literal)
	    for (e2 = t->globals.remaining; e2 != NULL; e2 = e2->next)
	      if (strcmp (e1->pattern, e2->pattern) == 0
		  && e1->mask == e2->mask)
		einfo (_("%X%P: duplicate expression `%s'"
			 " in version information\n"), e1->pattern);
	}
    }

  version->deps = deps;
  version->name = name;
  if (name[0] != '\0')
    {
      ++version_index;
      version->vernum = version_index;
    }
  else
    version->vernum = 0;

  for (pp = &link_info.version_info; *pp != NULL; pp = &(*pp)->next)
    ;
  *pp = version;
}

/* This is called when we see a version dependency.  */

struct bfd_elf_version_deps *
lang_add_vers_depend (struct bfd_elf_version_deps *list, const char *name)
{
  struct bfd_elf_version_deps *ret;
  struct bfd_elf_version_tree *t;

  ret = (struct bfd_elf_version_deps *) xmalloc (sizeof *ret);
  ret->next = list;

  for (t = link_info.version_info; t != NULL; t = t->next)
    {
      if (strcmp (t->name, name) == 0)
	{
	  ret->version_needed = t;
	  return ret;
	}
    }

  einfo (_("%X%P: unable to find version dependency `%s'\n"), name);

  ret->version_needed = NULL;
  return ret;
}

static void
lang_do_version_exports_section (void)
{
  struct bfd_elf_version_expr *greg = NULL, *lreg;

  LANG_FOR_EACH_INPUT_STATEMENT (is)
    {
      asection *sec = bfd_get_section_by_name (is->the_bfd, ".exports");
      char *contents, *p;
      bfd_size_type len;

      if (sec == NULL)
	continue;

      len = sec->size;
      contents = (char *) xmalloc (len);
      if (!bfd_get_section_contents (is->the_bfd, sec, contents, 0, len))
	einfo (_("%X%P: unable to read .exports section contents\n"), sec);

      p = contents;
      while (p < contents + len)
	{
	  greg = lang_new_vers_pattern (greg, p, NULL, FALSE);
	  p = strchr (p, '\0') + 1;
	}

      /* Do not free the contents, as we used them creating the regex.  */

      /* Do not include this section in the link.  */
      sec->flags |= SEC_EXCLUDE | SEC_KEEP;
    }

  lreg = lang_new_vers_pattern (NULL, "*", NULL, FALSE);
  lang_register_vers_node (command_line.version_exports_section,
			   lang_new_vers_node (greg, lreg), NULL);
}

void
lang_add_unique (const char *name)
{
  struct unique_sections *ent;

  for (ent = unique_section_list; ent; ent = ent->next)
    if (strcmp (ent->name, name) == 0)
      return;

  ent = (struct unique_sections *) xmalloc (sizeof *ent);
  ent->name = xstrdup (name);
  ent->next = unique_section_list;
  unique_section_list = ent;
}

/* Append the list of dynamic symbols to the existing one.  */

void
lang_append_dynamic_list (struct bfd_elf_version_expr *dynamic)
{
  if (link_info.dynamic_list)
    {
      struct bfd_elf_version_expr *tail;
      for (tail = dynamic; tail->next != NULL; tail = tail->next)
	;
      tail->next = link_info.dynamic_list->head.list;
      link_info.dynamic_list->head.list = dynamic;
    }
  else
    {
      struct bfd_elf_dynamic_list *d;

      d = (struct bfd_elf_dynamic_list *) xcalloc (1, sizeof *d);
      d->head.list = dynamic;
      d->match = lang_vers_match;
      link_info.dynamic_list = d;
    }
}

/* Append the list of C++ typeinfo dynamic symbols to the existing
   one.  */

void
lang_append_dynamic_list_cpp_typeinfo (void)
{
  const char * symbols [] =
    {
      "typeinfo name for*",
      "typeinfo for*"
    };
  struct bfd_elf_version_expr *dynamic = NULL;
  unsigned int i;

  for (i = 0; i < ARRAY_SIZE (symbols); i++)
    dynamic = lang_new_vers_pattern (dynamic, symbols [i], "C++",
				     FALSE);

  lang_append_dynamic_list (dynamic);
}

/* Append the list of C++ operator new and delete dynamic symbols to the
   existing one.  */

void
lang_append_dynamic_list_cpp_new (void)
{
  const char * symbols [] =
    {
      "operator new*",
      "operator delete*"
    };
  struct bfd_elf_version_expr *dynamic = NULL;
  unsigned int i;

  for (i = 0; i < ARRAY_SIZE (symbols); i++)
    dynamic = lang_new_vers_pattern (dynamic, symbols [i], "C++",
				     FALSE);

  lang_append_dynamic_list (dynamic);
}

/* Scan a space and/or comma separated string of features.  */

void
lang_ld_feature (char *str)
{
  char *p, *q;

  p = str;
  while (*p)
    {
      char sep;
      while (*p == ',' || ISSPACE (*p))
	++p;
      if (!*p)
	break;
      q = p + 1;
      while (*q && *q != ',' && !ISSPACE (*q))
	++q;
      sep = *q;
      *q = 0;
      if (strcasecmp (p, "SANE_EXPR") == 0)
	config.sane_expr = TRUE;
      else
	einfo (_("%X%P: unknown feature `%s'\n"), p);
      *q = sep;
      p = q;
    }
}

static void
cmdline_lists_init (void)
{
  cmdline_object_only_file_list.tail
    = &cmdline_object_only_file_list.head;
  cmdline_object_only_archive_list.tail
    = &cmdline_object_only_archive_list.head;
  cmdline_temp_object_only_list.tail
    = &cmdline_temp_object_only_list.head;
}

/* Allocate an item with TYPE and DATA.  */

static cmdline_union_type *
cmdline_list_new (cmdline_enum_type type, void *data)
{
  cmdline_union_type *new_opt;

  new_opt = (cmdline_union_type *) stat_alloc (sizeof (*new_opt));
  new_opt->header.type = type;
  switch (type)
    {
    default:
      break;
    case cmdline_is_file_enum:
      new_opt->file.filename = (const char *) data;
      break;
    case cmdline_is_bfd_enum:
      new_opt->abfd.abfd = (bfd *) data;
      break;
    }
  return new_opt;
}

/* Append an item with TYPE and DATA to LIST.  */

static void
cmdline_list_append (cmdline_list_type *list, cmdline_enum_type type,
		     void *data)
{
  cmdline_union_type *new_opt = cmdline_list_new (type, data);
  new_opt->header.next = NULL;
  *list->tail = new_opt;
  list->tail = &new_opt->header.next;
}

static void
print_cmdline_list (cmdline_union_type *c)
{
  for (; c != NULL; c = c->header.next)
    switch (c->header.type)
      {
      default:
	abort ();
      case cmdline_is_file_enum:
	info_msg (" %s", c->file.filename);
	break;
      case cmdline_is_bfd_enum:
	info_msg (" [%B]", c->abfd.abfd);
	break;
      }

  info_msg ("\n");
}

/* Return TRUE if ABFD is on cmdline_object_only_archive_list.  */

static bfd_boolean
cmdline_on_object_only_archive_list_p (bfd *abfd)
{
  cmdline_union_type *c, *next;
  bfd *archive, *obfd, *oarchive;
  ufile_ptr origin = abfd->origin;

  archive = bfd_my_archive (abfd);
  for (c = cmdline_object_only_archive_list.head; c != NULL; c = next)
    {
      if (c->header.type != cmdline_is_bfd_enum)
	abort ();

      next = c->header.next;
      obfd = c->abfd.abfd;
      oarchive = bfd_my_archive (obfd);

      /* The list is grouped by archive file name and sorted by member
	 origin.  */
      if (strcmp (archive->filename, oarchive->filename) != 0)
	continue;

      if (origin == obfd->origin)
	return TRUE;
      else if (origin < obfd->origin)
	return FALSE;
    }

  return FALSE;
}

/* Append an item with TYPE and DATA to cmdline_object_only_file_list
   or cmdline_object_only_archive_list if needed.  */

static void
cmdline_object_only_list_append (cmdline_enum_type type, void *data)
{
  cmdline_union_type *c;
  cmdline_union_type *new_opt, *next, **prev;
  bfd *abfd, *archive;
  bfd *obfd, *oarchive;
  bfd *nbfd, *narchive;
  ufile_ptr origin, norigin;

  /* Put it on cmdline_object_only_file_list if it isn't an archive
     member.  */
  switch (type)
    {
    default:
      abort ();
    case cmdline_is_bfd_enum:
      abfd = (bfd *) data;
      archive = bfd_my_archive (abfd);
      if (archive)
	break;
    case cmdline_is_file_enum:
      cmdline_list_append (&cmdline_object_only_file_list, type, data);
      return;
    }

  /* Put archive member on cmdline_object_only_archive_list and sort
     the list by archive name and archive member origin.  */
  new_opt = (cmdline_union_type *) stat_alloc (sizeof (*new_opt));
  new_opt->header.type = cmdline_is_bfd_enum;
  new_opt->header.next = NULL;
  new_opt->abfd.abfd = (bfd *) data;

  c = cmdline_object_only_archive_list.head;
  if (c == NULL)
    {
      cmdline_object_only_archive_list.head = new_opt;
      cmdline_object_only_archive_list.tail = &new_opt->header.next;
      return;
    }

  prev = NULL;
  origin = abfd->origin;
  for (; c != NULL; c = next)
    {
      if (c->header.type != cmdline_is_bfd_enum)
	abort ();

      next = c->header.next;

      obfd = c->abfd.abfd;
      oarchive = bfd_my_archive (obfd);

      if (strcmp (archive->filename, oarchive->filename) == 0)
	{
	  bfd_boolean after;

	  if (origin < obfd->origin)
	    {
	      /* Insert it before the current.  */
	      new_opt->header.next = c;
	      if (prev)
		*prev = new_opt;
	      else
		cmdline_object_only_archive_list.head = new_opt;
	      return;
	    }

	  after = TRUE;

	  /* Check origin.  */
	  while (next)
	    {
	      if (next->header.type != cmdline_is_bfd_enum)
		abort ();

	      nbfd = next->abfd.abfd;
	      norigin = nbfd->origin;
	      if (origin > norigin)
		{
		  /* Insert it after NEXT.  */
		  break;
		}

	      narchive = bfd_my_archive (nbfd);
	      if (strcmp (archive->filename, narchive->filename) != 0)
		{
		  /* Insert it befor NEXT.  */
		  after = FALSE;
		  break;
		}

	      c = next;
	      next = next->header.next;
	    }

	  if (after && next)
	    {
	      c = next;
	      next = next->header.next;
	    }

	  if (*cmdline_object_only_archive_list.tail == c->header.next)
	    cmdline_object_only_archive_list.tail
	      = &new_opt->header.next;

	  prev = &c->header.next;
	  new_opt->header.next = next;
	  *prev = new_opt;
	  return;
	}

      prev = &c->header.next;
    }

  *cmdline_object_only_archive_list.tail = new_opt;
  cmdline_object_only_archive_list.tail = &new_opt->header.next;
}

/* Get object-only input files.  */

static void
cmdline_get_object_only_input_files (void)
{
  cmdline_union_type *c, *next;
  bfd *abfd, *archive;
  bfd *nbfd, *narchive;

  /* Add files first.  */
  for (c = cmdline_object_only_file_list.head;
       c != NULL; c = c->header.next)
    switch (c->header.type)
      {
      default:
	abort ();
      case cmdline_is_file_enum:
	lang_add_input_file (c->file.filename,
			     lang_input_file_is_file_enum, NULL);
	break;
      case cmdline_is_bfd_enum:
	abfd = c->abfd.abfd;
	if (bfd_my_archive (abfd))
	  abort ();
	lang_add_input_file (abfd->filename,
			     lang_input_file_is_file_enum, NULL);
	break;
      }

  /* Add archive members next.  */
  for (c = cmdline_object_only_archive_list.head; c != NULL; c = next)
    {
      if (c->header.type != cmdline_is_bfd_enum)
	abort ();

      next = c->header.next;

      abfd = c->abfd.abfd;
      archive = bfd_my_archive (abfd);

      /* Add the first archive of the archive member group.  */
      lang_add_input_file (archive->filename,
			   lang_input_file_is_file_enum, NULL);

      /* Skip the rest members in the archive member group.  */
      do
	{
	  if (!next)
	    break;

	  if (next->header.type != cmdline_is_bfd_enum)
	    abort ();

	  next = next->header.next;
	  if (!next)
	    break;
	  nbfd = next->abfd.abfd;
	  narchive = bfd_my_archive (nbfd);
	}
      while (strcmp (archive->filename, narchive->filename) == 0);
    }
}

struct cmdline_arg
{
  bfd *obfd;
  asymbol **isympp;
  int status;
};

/* Create a section in OBFD with the same
   name and attributes as ISECTION in IBFD.  */

static void
setup_section (bfd *ibfd, sec_ptr isection, void *p)
{
  struct cmdline_arg *arg = (struct cmdline_arg *) p;
  bfd *obfd = arg->obfd;
  asymbol **isympp = arg->isympp;
  const char *name = isection->name;
  sec_ptr osection;
  const char *err;

  /* Skip the object-only section.  */
  if (ibfd->object_only_section == isection)
    return;

  /* If we have already failed earlier on, do not keep on generating
     complaints now.  */
  if (arg->status)
    return;

  osection = bfd_make_section_anyway_with_flags (obfd, name,
						 isection->flags);

  if (osection == NULL)
    {
      err = _("failed to create output section");
      goto loser;
    }

  osection->size = isection->size;
  osection->vma = isection->vma;
  osection->lma = isection->lma;
  osection->alignment_power = isection->alignment_power;

  /* Copy merge entity size.  */
  osection->entsize = isection->entsize;

  /* This used to be mangle_section; we do here to avoid using
     bfd_get_section_by_name since some formats allow multiple
     sections with the same name.  */
  isection->output_section = osection;
  isection->output_offset = 0;

  if ((isection->flags & SEC_GROUP) != 0)
    {
      asymbol *gsym = bfd_group_signature (isection, isympp);

      if (gsym != NULL)
	{
	  gsym->flags |= BSF_KEEP;
	  if (ibfd->xvec->flavour == bfd_target_elf_flavour)
	    elf_group_id (isection) = gsym;
	}
    }

  /* Allow the BFD backend to copy any private data it understands
     from the input section to the output section.  */
  if (!bfd_copy_private_section_data (ibfd, isection, obfd, osection))
    {
      err = _("failed to copy private data");
      goto loser;
    }

  /* All went well.  */
  return;

loser:
  arg->status = 1;
  einfo (_("%P%F: setup_section: %s: %s\n"), err, name);
}

/* Copy the data of input section ISECTION of IBFD
   to an output section with the same name in OBFD.
   If stripping then don't copy any relocation info.  */

static void
copy_section (bfd *ibfd, sec_ptr isection, void *p)
{
  struct cmdline_arg *arg = (struct cmdline_arg *) p;
  bfd *obfd = arg->obfd;
  asymbol **isympp = arg->isympp;
  arelent **relpp;
  long relcount;
  sec_ptr osection;
  bfd_size_type size;
  long relsize;
  flagword flags;
  const char *err;

  /* Skip the object-only section.  */
  if (ibfd->object_only_section == isection)
    return;

  /* If we have already failed earlier on, do not keep on generating
     complaints now.  */
  if (arg->status)
    return;

  flags = bfd_get_section_flags (ibfd, isection);
  if ((flags & SEC_GROUP) != 0)
    return;

  osection = isection->output_section;
  size = bfd_get_section_size (isection);

  if (size == 0 || osection == 0)
    return;

  relsize = bfd_get_reloc_upper_bound (ibfd, isection);

  if (relsize < 0)
    {
      /* Do not complain if the target does not support relocations.  */
      if (relsize == -1
	  && bfd_get_error () == bfd_error_invalid_operation)
	relsize = 0;
      else
	{
	  err = bfd_errmsg (bfd_get_error ());
	  goto loser;
	}
    }

  if (relsize == 0)
    bfd_set_reloc (obfd, osection, NULL, 0);
  else
    {
      relpp = (arelent **) xmalloc (relsize);
      relcount = bfd_canonicalize_reloc (ibfd, isection, relpp, isympp);
      if (relcount < 0)
	{
	  err = _("relocation count is negative");
	  goto loser;
	}

      bfd_set_reloc (obfd, osection,
		     relcount == 0 ? NULL : relpp, relcount);
      if (relcount == 0)
	free (relpp);
    }

  if (bfd_get_section_flags (ibfd, isection) & SEC_HAS_CONTENTS)
    {
      bfd_byte *memhunk = NULL;

      if (!bfd_get_full_section_contents (ibfd, isection, &memhunk))
	{
	  err = bfd_errmsg (bfd_get_error ());
	  goto loser;
	}

      if (!bfd_set_section_contents (obfd, osection, memhunk, 0, size))
	{
	  err = bfd_errmsg (bfd_get_error ());
	  goto loser;
	}
      free (memhunk);
    }

  /* All went well.  */
  return;

loser:
  einfo (_("%P%F: copy_section: %s: %s\n"), err, isection->name);
}
/* Open the temporary bfd created in the same directory as PATH.  */

static bfd *
cmdline_fopen_temp (const char *path, const char *target,
		    const char *mode)
{
#define template "ldXXXXXX"
  const char *slash = strrchr (path, '/');
  char *tmpname;
  size_t len;
  int fd;

#ifdef HAVE_DOS_BASED_FILE_SYSTEM
  {
    /* We could have foo/bar\\baz, or foo\\bar, or d:bar.  */
    char *bslash = strrchr (path, '\\');

    if (slash == NULL || (bslash != NULL && bslash > slash))
      slash = bslash;
    if (slash == NULL && path[0] != '\0' && path[1] == ':')
      slash = path + 1;
  }
#endif

  if (slash != (char *) NULL)
    {
      len = slash - path;
      tmpname = (char *) xmalloc (len + sizeof (template) + 2);
      memcpy (tmpname, path, len);

#ifdef HAVE_DOS_BASED_FILE_SYSTEM
      /* If tmpname is "X:", appending a slash will make it a root
	 directory on drive X, which is NOT the same as the current
	 directory on drive X.  */
      if (len == 2 && tmpname[1] == ':')
	tmpname[len++] = '.';
#endif
      tmpname[len++] = '/';
    }
  else
    {
      tmpname = (char *) xmalloc (sizeof (template));
      len = 0;
    }

  memcpy (tmpname + len, template, sizeof (template));
#undef template

#ifdef HAVE_MKSTEMP
  fd = mkstemp (tmpname);
#else
  tmpname = mktemp (tmpname);
  if (tmpname == NULL)
    return NULL;
  fd = open (tmpname, O_RDWR | O_CREAT | O_EXCL, 0600);
#endif
  if (fd == -1)
    return NULL;
  return bfd_fopen (tmpname, target, mode, fd);
}

/* Add the object-only section.  */

static void
cmdline_add_object_only_section (bfd_byte *contents, size_t size)
{
  bfd_vma start;
  flagword flags;
  enum bfd_architecture iarch;
  unsigned int imach;
  long symcount;
  long symsize;
  asymbol **isympp = NULL;
  asymbol **osympp = NULL;
  bfd *obfd = NULL, *ibfd;
  const char *err;
  struct arg
    {
      bfd *obfd;
      asymbol **isympp;
      int status;
    } arg;
  char **matching;
  char *ofilename = NULL;
  asection *sec;

  ibfd = bfd_openr (output_filename, output_target);
  if (!ibfd)
    {
      err = bfd_errmsg (bfd_get_error ());
      goto loser;
    }

  if (!bfd_check_format_matches (ibfd, bfd_object, &matching))
    {
      err = bfd_errmsg (bfd_get_error ());
      goto loser;
    }

  obfd = cmdline_fopen_temp (output_filename, output_target, "w");
  if (!obfd)
    {
      err = bfd_errmsg (bfd_get_error ());
      goto loser;
    }
  /* To be used after bfd_close ().  */
  ofilename = xstrdup (bfd_get_filename (obfd));

  if (!bfd_set_format (obfd, bfd_object))
    {
      err = bfd_errmsg (bfd_get_error ());
      goto loser;
    }

  /* Copy the start address, flags and architecture of input file to
     output file.  */
  flags = bfd_get_file_flags (ibfd);
  start = bfd_get_start_address (ibfd);
  iarch = bfd_get_arch (ibfd);
  imach = bfd_get_mach (ibfd);
  if (!bfd_set_start_address (obfd, start)
      || !bfd_set_file_flags (obfd, flags)
      || !bfd_set_arch_mach (obfd, iarch, imach))
    {
      err = bfd_errmsg (bfd_get_error ());
      goto loser;
    }

  symsize = bfd_get_symtab_upper_bound (ibfd);
  if (symsize < 0)
    {
      err = bfd_errmsg (bfd_get_error ());
      goto loser;
    }

  isympp = (asymbol **) xmalloc (symsize);
  symcount = bfd_canonicalize_symtab (ibfd, isympp);
  if (symcount < 0)
    {
      err = bfd_errmsg (bfd_get_error ());
      goto loser;
    }

  arg.obfd = obfd;
  arg.isympp = isympp;
  arg.status = 0;

  /* BFD mandates that all output sections be created and sizes set before
     any output is done.  Thus, we traverse all sections multiple times.  */
  bfd_map_over_sections (ibfd, setup_section, &arg);

  if (arg.status)
    {
      err = _("error setting up sections");
      goto loser;
    }

  /* Allow the BFD backend to copy any private data it understands
     from the input section to the output section.  */
  if (! bfd_copy_private_header_data (ibfd, obfd))
    {
      err = _("error copying private header data");
      goto loser;
    }

  /* Create the object-only section.  */
  sec = bfd_make_section_with_flags (obfd,
				     GNU_OBJECT_ONLY_SECTION_NAME,
				     (SEC_HAS_CONTENTS
				      | SEC_READONLY
				      | SEC_DATA
				      | SEC_LINKER_CREATED));
  if (sec == NULL)
    {
      err = _("can't create object-only section");
      goto loser;
    }

  if (! bfd_set_section_size (obfd, sec, size))
    {
      err = _("can't set object-only section size");
      goto loser;
    }

  if (ibfd->object_only_section)
    {
      /* Filter out the object-only section symbol.  */
      long src_count = 0, dst_count = 0;
      asymbol **from, **to;

      osympp = (asymbol **) xmalloc (symcount * sizeof (asymbol *));
      from = isympp;
      to = osympp;
      for (; src_count < symcount; src_count++)
	{
	  asymbol *sym = from[src_count];
	  if (bfd_get_section (sym) != ibfd->object_only_section)
	    to[dst_count++] = sym;
	}
      to[dst_count] = NULL;
      symcount = dst_count;
      bfd_set_symtab (obfd, osympp, symcount);
    }
  else
    bfd_set_symtab (obfd, isympp, symcount);

  /* This has to happen after the symbol table has been set.  */
  bfd_map_over_sections (ibfd, copy_section, &arg);

  if (arg.status)
    {
      err = _("error copying sections");
      goto loser;
    }

  /* Copy the object-only section to the output.  */
  if (! bfd_set_section_contents (obfd, sec, contents, 0, size))
    {
      err = _("error adding object-only section");
      goto loser;
    }

  /* Allow the BFD backend to copy any private data it understands
     from the input BFD to the output BFD.  This is done last to
     permit the routine to look at the filtered symbol table, which is
     important for the ECOFF code at least.  */
  if (! bfd_copy_private_bfd_data (ibfd, obfd))
    {
      err = _("error copying private BFD data");
      goto loser;
    }

  if (!bfd_close (obfd))
    {
      unlink (ofilename);
      einfo (_("%P%F: failed to finish output with object-only section\n"));
    }

  /* Must be freed after bfd_close ().  */
  free (isympp);
  if (osympp)
    free (osympp);

  if (rename (ofilename, output_filename))
    {
      unlink (ofilename);
      einfo (_("%P%F: failed to rename output with object-only section\n"));
    }

  free (ofilename);
  return;

loser:
  if (isympp)
    free (isympp);
  if (osympp)
    free (osympp);
  if (obfd)
    bfd_close (obfd);
  if (ofilename)
    unlink (ofilename);
  einfo (_("%P%F: failed to add object-only section: %s\n"), err);
}

/* Emit the final output with object-only section.  */

void
cmdline_emit_object_only_section (void)
{
  const char *saved_output_filename = output_filename;
  int fd;
  size_t size, off;
  bfd_byte *contents;
  struct stat st;

  /* Get a temporary object-only file.  */
  output_filename = make_temp_file (".obj-only.o");

  had_output_filename = FALSE;
  link_info.input_bfds = NULL;
  link_info.input_bfds_tail = &link_info.input_bfds;

  lang_init (TRUE);

  ld_parse_linker_script ();

  /* Set up the object-only output. */
  lang_final ();

  /* Open the object-only file for output.  */
  lang_for_each_statement (ldlang_open_output);

  ldemul_create_output_section_statements ();

  if (!bfd_section_already_linked_table_init ())
    einfo (_("%P%F: Failed to create hash table\n"));

  /* Call cmdline_on_object_only_archive_list_p to check which member
     should be loaded.  */
  input_flags.whole_archive = TRUE;

  /* Set it to avoid adding more to cmdline lists.  */
  link_info.emitting_gnu_object_only = TRUE;

  /* Get object-only input files.  */
  cmdline_get_object_only_input_files ();

  /* Open object-only input files.  */
  open_input_bfds (statement_list.head, FALSE);

  ldemul_after_open ();

  bfd_section_already_linked_table_free ();

  /* Make sure that we're not mixing architectures.  We call this
     after all the input files have been opened, but before we do any
     other processing, so that any operations merge_private_bfd_data
     does on the output file will be known during the rest of the
     link.  */
  lang_check ();

  /* Size up the common data.  */
  lang_common ();

  /* Update wild statements.  */
  update_wild_statements (statement_list.head);

  /* Run through the contours of the script and attach input sections
     to the correct output sections.  */
  map_input_to_output_sections (statement_list.head, NULL, NULL);

  /* Find any sections not attached explicitly and handle them.  */
  lang_place_orphans ();

  /* Do anything special before sizing sections.  This is where ELF
     and other back-ends size dynamic sections.  */
  ldemul_before_allocation ();

  /* Size up the sections.  */
  lang_size_sections (NULL, ! RELAXATION_ENABLED);

  /* See if anything special should be done now we know how big
     everything is.  This is where relaxation is done.  */
  ldemul_after_allocation ();

  ldemul_finish ();

  /* Make sure that the section addresses make sense.  */
  if (command_line.check_section_addresses)
    lang_check_section_addresses ();

  lang_end ();

  ldwrite ();

  lang_finish (TRUE);

  if (! bfd_close (link_info.output_bfd))
    einfo (_("%P%F:%s: final close failed on object-only output: %E\n"),
	   output_filename);

  /* Read in the object-only file.  */
  fd = open (output_filename, O_RDONLY | O_BINARY);
  if (fd < 0)
    {
      bfd_set_error (bfd_error_system_call);
      einfo (_("%P%F:%s: cannot open object-only output: %E"),
	     output_filename);
    }

  /* Get the object-only file size.  */
  if (fstat (fd, &st) != 0)
    {
      bfd_set_error (bfd_error_system_call);
      einfo (_("%P%F:%s: cannot stat object-only output: %E"),
	     output_filename);
    }

  size = st.st_size;
  off = 0;
  contents = (bfd_byte *) xmalloc (size);
  while (off != size)
    {
      ssize_t got;

      got = read (fd, contents + off, size - off);
      if (got < 0)
	{
	  bfd_set_error (bfd_error_system_call);
	  einfo (_("%P%F:%s: read failed on object-only output: %E"),
		 output_filename);
	}

      off += got;
    }

  close (fd);

  /* Remove the temporary object-only file.  */
  unlink (output_filename);

  output_filename = saved_output_filename;

  cmdline_add_object_only_section (contents, size);

  free (contents);
}

/* Extract the object-only section.  */

static const char *
cmdline_extract_object_only_section (bfd *abfd)
{
  const char *name = bfd_extract_object_only_section (abfd);

  if (name == NULL)
    einfo (_("%P%F: cannot extract object-only section from %B: %E"),
	   abfd);

  /* It should be removed after it is done.  */
  cmdline_list_append (&cmdline_temp_object_only_list,
		       cmdline_is_file_enum, (void *) name);

  return name;
}

/* Check and handle the object-only section.   */

void
cmdline_check_object_only_section (bfd *abfd, bfd_boolean lto)
{
  const char *filename;

  if (link_info.emitting_gnu_object_only
      || abfd->format != bfd_object)
    return;

  if (lto)
    {
      /* For LTO link, we only need to extract object-only section
	 from the mixed object, add it to input, and put it on LTO
	 claimed output.  */
      switch (abfd->lto_type)
	{
	default:
	  abort ();
	case lto_mixed_object:
	  filename = cmdline_extract_object_only_section (abfd);
	  lang_add_input_file (filename,
			       lang_input_file_is_file_enum, NULL);
	  break;
	case lto_non_ir_object:
	case lto_ir_object:
	  break;
	}
    }
  else if (link_info.relocatable)
    {
      /* For non-LTO relocatable link, we need to append non-IR object
	 file and the object file in object-only section to the object
	 only list.  */
      switch (abfd->lto_type)
	{
	default:
	  abort ();
	case lto_mixed_object:
	  filename = cmdline_extract_object_only_section (abfd);
	  cmdline_object_only_list_append (cmdline_is_file_enum,
					  (void *) filename);
	  break;
	case lto_non_ir_object:
	  cmdline_object_only_list_append (cmdline_is_bfd_enum, abfd);
	  break;
	case lto_ir_object:
	  break;
	}
    }
}

/* Remove temporary object-only files.  */

void
cmdline_remove_object_only_files (void)
{
  cmdline_union_type *c;

#ifdef ENABLE_PLUGINS
  if (plugin_save_temps)
    return;
#endif

  c = cmdline_temp_object_only_list.head;
  for (; c != NULL; c = c->header.next)
    switch (c->header.type)
      {
      default:
	abort ();
      case cmdline_is_file_enum:
	unlink (c->file.filename);
	break;
      }
}<|MERGE_RESOLUTION|>--- conflicted
+++ resolved
@@ -1252,30 +1252,13 @@
 
   abs_output_section->bfd_section = bfd_abs_section_ptr;
 
-<<<<<<< HEAD
-  /* The value "13" is ad-hoc, somewhat related to the expected number of
-     assignments in a linker script.  */
-  if (!object_only
-      && !bfd_hash_table_init_n (&lang_definedness_table,
-				 lang_definedness_newfunc,
-				 sizeof (struct lang_definedness_hash_entry),
-				 13))
-    einfo (_("%P%F: can not create hash table: %E\n"));
-
-=======
->>>>>>> f3de6299
   asneeded_list_head = NULL;
   asneeded_list_tail = &asneeded_list_head;
 }
 
 void
-lang_finish (bfd_boolean object_only)
-{
-<<<<<<< HEAD
-  if (!object_only)
-    bfd_hash_table_free (&lang_definedness_table);
-=======
->>>>>>> f3de6299
+lang_finish (void)
+{
   output_section_statement_table_free ();
 }
 
@@ -8884,6 +8867,7 @@
   link_info.input_bfds_tail = &link_info.input_bfds;
 
   lang_init (TRUE);
+  ldexp_init (TRUE);
 
   ld_parse_linker_script ();
 
@@ -8956,7 +8940,8 @@
 
   ldwrite ();
 
-  lang_finish (TRUE);
+  ldexp_finish (TRUE);
+  lang_finish ();
 
   if (! bfd_close (link_info.output_bfd))
     einfo (_("%P%F:%s: final close failed on object-only output: %E\n"),
